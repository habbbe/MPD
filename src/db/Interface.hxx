/*
 * Copyright 2003-2017 The Music Player Daemon Project
 * http://www.musicpd.org
 *
 * This program is free software; you can redistribute it and/or modify
 * it under the terms of the GNU General Public License as published by
 * the Free Software Foundation; either version 2 of the License, or
 * (at your option) any later version.
 *
 * This program is distributed in the hope that it will be useful,
 * but WITHOUT ANY WARRANTY; without even the implied warranty of
 * MERCHANTABILITY or FITNESS FOR A PARTICULAR PURPOSE.  See the
 * GNU General Public License for more details.
 *
 * You should have received a copy of the GNU General Public License along
 * with this program; if not, write to the Free Software Foundation, Inc.,
 * 51 Franklin Street, Fifth Floor, Boston, MA 02110-1301 USA.
 */

#ifndef MPD_DATABASE_INTERFACE_HXX
#define MPD_DATABASE_INTERFACE_HXX

#include "Visitor.hxx"
#include "tag/Type.h"
#include "Compiler.h"

#include <chrono>

struct DatabasePlugin;
struct DatabaseStats;
struct DatabaseSelection;
struct LightSong;
class TagMask;

class Database {
	const DatabasePlugin &plugin;

public:
	Database(const DatabasePlugin &_plugin)
		:plugin(_plugin) {}

	/**
	 * Free instance data.
         */
	virtual ~Database() {}

	const DatabasePlugin &GetPlugin() const {
		return plugin;
	}

	bool IsPlugin(const DatabasePlugin &other) const {
		return &plugin == &other;
	}

	/**
         * Open the database.  Read it into memory if applicable.
	 *
	 * Throws #DatabaseError or std::runtime_error on error.
	 */
	virtual void Open() {
	}

	/**
         * Close the database, free allocated memory.
	 */
	virtual void Close() {}

	/**
         * Look up a song (including tag data) in the database.  When
         * you don't need this anymore, call ReturnSong().
	 *
	 * Throws std::runtime_error (or its derivative
	 * #DatabaseError) on error.  "Not found" is an error that
	 * throws DatabaseErrorCode::NOT_FOUND.
	 *
	 * @param uri_utf8 the URI of the song within the music
	 * directory (UTF-8)
	 * @return a pointer that must be released with ReturnSong()
	 */
	virtual const LightSong *GetSong(const char *uri_utf8) const = 0;

	/**
	 * Mark the song object as "unused".  Call this on objects
	 * returned by GetSong().
	 */
	virtual void ReturnSong(const LightSong *song) const = 0;

	/**
	 * Visit the selected entities.
	 */
	virtual void Visit(const DatabaseSelection &selection,
			   VisitDirectory visit_directory,
			   VisitSong visit_song,
			   VisitPlaylist visit_playlist) const = 0;

	void Visit(const DatabaseSelection &selection,
		   VisitDirectory visit_directory,
		   VisitSong visit_song) const {
		Visit(selection, visit_directory, visit_song, VisitPlaylist());
	}

	void Visit(const DatabaseSelection &selection,
		   VisitSong visit_song) const {
		return Visit(selection, VisitDirectory(), visit_song);
	}

	/**
	 * Visit all unique tag values.
	 */
	virtual void VisitUniqueTags(const DatabaseSelection &selection,
				     TagType tag_type, TagMask group_mask,
				     VisitTag visit_tag) const = 0;

	virtual DatabaseStats GetStats(const DatabaseSelection &selection) const = 0;

	/**
	 * Update the database.
	 *
	 * Throws #std::runtime_error on error.
	 *
	 * @return the job id or 0 if not implemented
	 */
	virtual unsigned Update(gcc_unused const char *uri_utf8,
				gcc_unused bool discard) {
		/* not implemented: return 0 */
		return 0;
	}

	/**
	 * Returns the time stamp of the last database update.
	 * Returns a negative value if that is not not known/available.
	 */
	gcc_pure
<<<<<<< HEAD
	virtual std::chrono::system_clock::time_point GetUpdateStamp() const = 0;
=======
	virtual time_t GetUpdateStamp() const noexcept = 0;
>>>>>>> cf86dfd3
};

#endif<|MERGE_RESOLUTION|>--- conflicted
+++ resolved
@@ -131,11 +131,7 @@
 	 * Returns a negative value if that is not not known/available.
 	 */
 	gcc_pure
-<<<<<<< HEAD
-	virtual std::chrono::system_clock::time_point GetUpdateStamp() const = 0;
-=======
-	virtual time_t GetUpdateStamp() const noexcept = 0;
->>>>>>> cf86dfd3
+	virtual std::chrono::system_clock::time_point GetUpdateStamp() const noexcept = 0;
 };
 
 #endif