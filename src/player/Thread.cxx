--- conflicted
+++ resolved
@@ -599,18 +599,14 @@
 {
 	assert(pc.next_song != nullptr);
 
-<<<<<<< HEAD
 	CancelPendingSeek();
-=======
-	idle_add(IDLE_PLAYER);
-
-	pc.outputs.Cancel();
->>>>>>> cc5fab28
 
 	{
 		const ScopeUnlock unlock(pc.mutex);
 		pc.outputs.Cancel();
 	}
+
+	idle_add(IDLE_PLAYER);
 
 	if (!dc.IsSeekableCurrentSong(*pc.next_song)) {
 		/* the decoder is already decoding the "next" song -
