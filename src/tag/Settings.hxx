--- conflicted
+++ resolved
@@ -28,22 +28,14 @@
 
 gcc_const
 static inline bool
-<<<<<<< HEAD
-IsTagEnabled(TagType tag)
-=======
-IsTagEnabled(unsigned tag) noexcept
->>>>>>> b4c9d9c2
+IsTagEnabled(TagType tag) noexcept
 {
 	return global_tag_mask.Test(tag);
 }
 
 gcc_const
 static inline bool
-<<<<<<< HEAD
-IsTagEnabled(unsigned tag)
-=======
-IsTagEnabled(TagType tag) noexcept
->>>>>>> b4c9d9c2
+IsTagEnabled(unsigned tag) noexcept
 {
 	return IsTagEnabled(TagType(tag));
 }
