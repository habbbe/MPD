/*
 * Copyright 2003-2017 The Music Player Daemon Project
 * http://www.musicpd.org
 *
 * This program is free software; you can redistribute it and/or modify
 * it under the terms of the GNU General Public License as published by
 * the Free Software Foundation; either version 2 of the License, or
 * (at your option) any later version.
 *
 * This program is distributed in the hope that it will be useful,
 * but WITHOUT ANY WARRANTY; without even the implied warranty of
 * MERCHANTABILITY or FITNESS FOR A PARTICULAR PURPOSE.  See the
 * GNU General Public License for more details.
 *
 * You should have received a copy of the GNU General Public License along
 * with this program; if not, write to the Free Software Foundation, Inc.,
 * 51 Franklin Street, Fifth Floor, Boston, MA 02110-1301 USA.
 */

#include "config.h"
#include "ClientInit.hxx"
#include "Init.hxx"
#include "Callback.hxx"
#include "thread/Mutex.hxx"
#include "util/RuntimeError.hxx"

#include <upnp/upnptools.h>

#include <assert.h>

static Mutex upnp_client_init_mutex;
static unsigned upnp_client_ref;
static UpnpClient_Handle upnp_client_handle;

static int
<<<<<<< HEAD
UpnpClientCallback(Upnp_EventType et, void *evp, void *cookie) noexcept
=======
UpnpClientCallback(Upnp_EventType et,
#if UPNP_VERSION >= 10800
		   const
#endif
		   void *evp,
		   void *cookie)
>>>>>>> 323231d1
{
	if (cookie == nullptr)
		/* this is the cookie passed to UpnpRegisterClient();
		   but can this ever happen?  Will libupnp ever invoke
		   the registered callback without that cookie? */
		return UPNP_E_SUCCESS;

	UpnpCallback &callback = UpnpCallback::FromUpnpCookie(cookie);
	return callback.Invoke(et, evp);
}

static void
DoInit()
{
	auto code = UpnpRegisterClient(UpnpClientCallback, nullptr,
				       &upnp_client_handle);
	if (code != UPNP_E_SUCCESS)
		throw FormatRuntimeError("UpnpRegisterClient() failed: %s",
					 UpnpGetErrorMessage(code));
}

void
UpnpClientGlobalInit(UpnpClient_Handle &handle)
{
	UpnpGlobalInit();

	try {
		const std::lock_guard<Mutex> protect(upnp_client_init_mutex);
		if (upnp_client_ref == 0)
			DoInit();
	} catch (...) {
		UpnpGlobalFinish();
		throw;
	}

	++upnp_client_ref;
	handle = upnp_client_handle;
}

void
UpnpClientGlobalFinish() noexcept
{
	{
		const std::lock_guard<Mutex> protect(upnp_client_init_mutex);

		assert(upnp_client_ref > 0);
		if (--upnp_client_ref == 0)
			UpnpUnRegisterClient(upnp_client_handle);
	}

	UpnpGlobalFinish();
}<|MERGE_RESOLUTION|>--- conflicted
+++ resolved
@@ -33,16 +33,12 @@
 static UpnpClient_Handle upnp_client_handle;
 
 static int
-<<<<<<< HEAD
-UpnpClientCallback(Upnp_EventType et, void *evp, void *cookie) noexcept
-=======
 UpnpClientCallback(Upnp_EventType et,
 #if UPNP_VERSION >= 10800
 		   const
 #endif
 		   void *evp,
-		   void *cookie)
->>>>>>> 323231d1
+		   void *cookie) noexcept
 {
 	if (cookie == nullptr)
 		/* this is the cookie passed to UpnpRegisterClient();
