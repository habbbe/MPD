<<<<<<< HEAD
ver 0.18 (2012/??/??)
* innput:
  - soup: plugin removed
* decoder:
  - adplug: new decoder plugin using libadplug
  - ffmpeg: drop support for pre-0.8 ffmpeg
  - flac: require libFLAC 1.2 or newer
  - flac: support FLAC files inside archives
  - opus: new decoder plugin for the Opus codec
  - vorbis: skip 16 bit quantisation, provide float samples
  - mp4ff: obsolete plugin removed
* encoder:
  - opus: new encoder plugin for the Opus codec
  - vorbis: accept floating point input samples
* output:
  - new option "tags" may be used to disable sending tags to output
  - alsa: workaround for noise after manual song change
  - ffado: remove broken plugin
  - mvp: remove obsolete plugin
* improved decoder/output error reporting
* eliminate timer wakeup on idle MPD

ver 0.17.4 (2013/??/??)
=======
ver 0.17.5 (2013/08/04)
* protocol:
  - fix "playlistadd" with URI
  - fix "move" relative to current when there is no current song
* decoder:
  - ffmpeg: support "application/flv"
  - mikmod: adapt to libmikmod 3.2
* configure.ac:
  - detect system "ar"

ver 0.17.4 (2013/04/08)
>>>>>>> d8217c36
* protocol:
  - allow to omit END in ranges (START:END)
  - don't emit IDLE_PLAYER before audio format is known
* decoder:
  - ffmpeg: support float planar audio (ffmpeg 1.1)
  - ffmpeg: fix AVFrame allocation
* player:
  - implement missing "idle" events on output errors
* clock: fix build failure

ver 0.17.3 (2013/01/06)
* output:
  - osx: fix pops during playback
  - recorder: fix I/O error check
  - shout: fix memory leak in error handler
  - recorder, shout: support Ogg packets that span more than one page
* decoder:
  - ffmpeg: ignore negative time stamps
  - ffmpeg: support planar audio
* playlist:
  - cue: fix memory leak
  - cue: fix CUE files with only one track

ver 0.17.2 (2012/09/30)
* protocol:
  - fix crash in local file check
* decoder:
  - fluidsynth: remove throttle (requires libfluidsynth 1.1)
  - fluidsynth: stop playback at end of file
  - fluidsynth: check MIDI file format while scanning
  - fluidsynth: add sample rate setting
  - wavpack: support all APEv2 tags
* output:
  - httpd: use monotonic clock, avoid hiccups after system clock adjustment
  - httpd: fix throttling bug after resuming playback
* playlist:
  - cue: map "PERFORMER" to "artist" or "album artist"
* mapper: fix non-UTF8 music directory name
* mapper: fix potential crash in file permission check
* playlist: fix use-after-free bug
* playlist: fix memory leak
* state_file: save song priorities
* player: disable cross-fading in "single" mode
* update: fix unsafe readlink() usage
* configure.ac:
  - don't auto-detect the vorbis encoder when Tremor is enabled

ver 0.17.1 (2012/07/31)
* protocol:
  - require appropriate permissions for searchadd{,pl}
* tags:
  - aiff: support the AIFC format
  - ape: check for ID3 if no usable APE tag was found
* playlist:
  - cue: support file types "MP3", "AIFF"
* output:
  - fix noisy playback with conversion and software volume

ver 0.17 (2012/06/27)
* protocol:
  - support client-to-client communication
  - "update" and "rescan" need only "CONTROL" permission
  - new command "seekcur" for simpler seeking within current song
  - new command "config" dumps location of music directory
  - add range parameter to command "load"
  - print extra "playlist" object for embedded CUE sheets
  - new commands "searchadd", "searchaddpl"
* input:
  - cdio_paranoia: new input plugin to play audio CDs
  - curl: enable CURLOPT_NETRC
  - curl: non-blocking I/O
  - soup: new input plugin based on libsoup
* tags:
  - RVA2: support separate album/track replay gain
* decoder:
  - mpg123: implement seeking
  - ffmpeg: drop support for pre-0.5 ffmpeg
  - ffmpeg: support WebM
  - oggflac: delete this obsolete plugin
  - dsdiff: new decoder plugin
* output:
  - alsa: support DSD-over-USB (dCS suggested standard)
  - httpd: support for streaming to a DLNA client
  - openal: improve buffer cancellation
  - osx: allow user to specify other audio devices
  - osx: implement 32 bit playback
  - shout: add possibility to set url
  - roar: new output plugin for RoarAudio
  - winmm: fail if wrong device specified instead of using default device
* mixer:
  - alsa: listen for external volume changes
* playlist:
  - allow references to songs outside the music directory
  - new CUE parser, without libcue
  - soundcloud: new plugin for accessing soundcloud.com
* state_file: add option "restore_paused"
* cue: show CUE track numbers
* allow port specification in "bind_to_address" settings
* support floating point samples
* systemd socket activation
* improve --version output
* WIN32: fix renaming of stored playlists with non-ASCII names


ver 0.16.8 (2012/04/04)
* fix for libsamplerate assertion failure
* decoder:
  - vorbis (and others): fix seeking at startup
  - ffmpeg: read the "year" tag
* encoder:
  - vorbis: generate end-of-stream packet before tag
  - vorbis: generate end-of-stream packet when playback ends
* output:
  - jack: check for connection failure before starting playback
  - jack: workaround for libjack1 crash bug
  - osx: fix stuttering due to buffering bug
* fix endless loop in text file reader
* update: skip symlinks in path that is to be updated


ver 0.16.7 (2012/02/04)
* input:
  - ffmpeg: support libavformat 0.7
* decoder:
  - ffmpeg: support libavformat 0.8, libavcodec 0.9
  - ffmpeg: support all MPD tags
* output:
  - httpd: fix excessive buffering
  - openal: force 16 bit playback, as 8 bit doesn't work
  - osx: remove sleep call from render callback
  - osx: clear render buffer when there's not enough data
* fix moving after current song


ver 0.16.6 (2011/12/01)
* decoder:
  - fix assertion failure when resuming streams
  - ffmpeg: work around bogus channel count
* encoder:
  - flac, null, wave: fix buffer corruption bug
  - wave: support packed 24 bit samples
* mapper: fix the bogus "not a directory" error message
* mapper: check "x" and "r" permissions on music directory
* log: print reason for failure
* event_pipe: fix WIN32 regression
* define WINVER in ./configure
* WIN32: autodetect filesystem encoding


ver 0.16.5 (2011/10/09)
* configure.ac
  - disable assertions in the non-debugging build
  - show solaris plugin result correctly
  - add option --enable-solaris-output
* pcm_format: fix 32-to-24 bit conversion (the "silence" bug)
* input:
  - rewind: reduce heap usage
* decoder:
  - ffmpeg: higher precision timestamps
  - ffmpeg: don't require key frame for seeking
  - fix CUE track seeking
* output:
  - openal: auto-fallback to mono if channel count is unsupported
* player:
  - make seeking to CUE track more reliable
  - the "seek" command works when MPD is stopped
  - restore song position from state file (bug fix)
  - fix crash that sometimes occurred when audio device fails on startup
  - fix absolute path support in playlists
* WIN32: close sockets properly
* install systemd service file if systemd is available


ver 0.16.4 (2011/09/01)
* don't abort configure when avahi is not found
* auto-detect libmad without pkg-config
* fix memory leaks
* don't resume playback when seeking to another song while paused
* apply follow_inside_symlinks to absolute symlinks
* fix playback discontinuation after seeking
* input:
  - curl: limit the receive buffer size
  - curl: implement a hard-coded timeout of 10 seconds
* decoder:
  - ffmpeg: workaround for semantic API change in recent ffmpeg versions
  - flac: validate the sample rate when scanning the tag
  - wavpack: obey all decoder commands, stop at CUE track border
* encoder:
  - vorbis: don't send end-of-stream on flush
* output:
  - alsa: fix SIGFPE when alsa announces a period size of 0
  - httpd: don't warn on client disconnect
  - osx: don't drain the buffer when closing
  - pulse: fix deadlock when resuming the stream
  - pulse: fix deadlock when the stream was suspended


ver 0.16.3 (2011/06/04)
* fix assertion failure in audio format mask parser
* fix NULL pointer dereference in playlist parser
* fix playlist files in base music directory
* database: allow directories with just playlists
* decoder:
  - ffmpeg: support libavcodec 0.7


ver 0.16.2 (2011/03/18)
* configure.ac:
  - fix bashism in tremor test
* decoder:
  - tremor: fix configure test
  - gme: detect end of song
* encoder:
  - vorbis: reset the Ogg stream after flush
* output:
  - httpd: fix uninitialized variable
  - httpd: include sys/socket.h
  - oss: AFMT_S24_PACKED is little-endian
  - oss: disable 24 bit playback on FreeBSD


ver 0.16.1 (2011/01/09)
* audio_check: fix parameter in prototype
* add void casts to suppress "result unused" warnings (clang)
* input:
  - ffado: disable by default
* decoder:
  - mad: work around build failure on Solaris
  - resolve modplug vs. libsndfile cflags/headers conflict
* output:
  - solaris: add missing parameter to open_cloexec() cal
  - osx: fix up audio format first, then apply it to device
* player_thread: discard empty chunks while cross-fading
* player_thread: fix assertion failure due to early seek
* output_thread: fix double lock


ver 0.16 (2010/12/11)
* protocol:
  - send song modification time to client
  - added "update" idle event
  - removed the deprecated "volume" command
  - added the "findadd" command
  - range support for "delete"
  - "previous" really plays the previous song
  - "addid" with negative position is deprecated
  - "load" supports remote playlists (extm3u, pls, asx, xspf, lastfm://)
  - allow changing replay gain mode on-the-fly
  - omitting the range end is possible
  - "update" checks if the path is malformed
* archive:
  - iso: renamed plugin to "iso9660"
  - zip: renamed plugin to "zzip"
* input:
  - lastfm: obsolete plugin removed
  - ffmpeg: new input plugin using libavformat's "avio" library
* tags:
  - added tags "ArtistSort", "AlbumArtistSort"
  - id3: revised "performer" tag support
  - id3: support multiple values
  - ape: MusicBrainz tags
  - ape: support multiple values
* decoders:
  - don't try a plugin twice (MIME type & suffix)
  - don't fall back to "mad" unless no plugin matches
  - ffmpeg: support multiple tags
  - ffmpeg: convert metadata to generic format
  - ffmpeg: implement the libavutil log callback
  - sndfile: new decoder plugin based on libsndfile
  - flac: moved CUE sheet support to a playlist plugin
  - flac: support streams without STREAMINFO block
  - mikmod: sample rate is configurable
  - mpg123: new decoder plugin based on libmpg123
  - sidplay: support sub-tunes
  - sidplay: implemented songlength database
  - sidplay: support seeking
  - sidplay: play monaural SID tunes in mono
  - sidplay: play mus, str, prg, x00 files
  - wavpack: activate 32 bit support
  - wavpack: allow more than 2 channels
  - mp4ff: rename plugin "mp4" to "mp4ff"
* encoders:
  - twolame: new encoder plugin based on libtwolame
  - flac: new encoder plugin based on libFLAC
  - wave: new encoder plugin for PCM WAV format
* output:
  - recorder: new output plugin for recording radio streams
  - alsa: don't recover on CANCEL
  - alsa: fill period buffer with silence before draining
  - openal: new output plugin
  - pulse: announce "media.role=music"
  - pulse: renamed context to "Music Player Daemon"
  - pulse: connect to server on MPD startup, implement pause
  - jack: require libjack 0.100
  - jack: don't disconnect during pause
  - jack: connect to server on MPD startup
  - jack: added options "client_name", "server_name"
  - jack: clear ring buffers before activating
  - jack: renamed option "ports" to "destination_ports"
  - jack: support more than two audio channels
  - httpd: bind port when output is enabled
  - httpd: added name/genre/website configuration
  - httpd: implement "pause"
  - httpd: bind_to_address support (including IPv6)
  - oss: 24 bit support via OSS4
  - win32: new output plugin for Windows Wave
  - shout, httpd: more responsive to control commands
  - wildcards allowed in audio_format configuration
  - consistently lock audio output objects
* player:
  - drain audio outputs at the end of the playlist
* mixers:
  - removed support for legacy mixer configuration
  - reimplemented software volume as mixer+filter plugin
  - per-device software/hardware mixer setting
* commands:
  - added new "status" line with more precise "elapsed time"
* update:
  - automatically update the database with Linux inotify
  - support .mpdignore files in the music directory
  - sort songs by album name first, then disc/track number
  - rescan after metadata_to_use change
* normalize: upgraded to AudioCompress 2.0
  - automatically convert to 16 bit samples
* replay gain:
  - reimplemented as a filter plugin
  - fall back to track gain if album gain is unavailable
  - optionally use hardware mixer to apply replay gain
  - added mode "auto"
  - parse replay gain from APE tags
* log unused/unknown block parameters
* removed the deprecated "error_file" option
* save state when stopped
* renamed option "--stdout" to "--stderr"
* removed options --create-db and --no-create-db
* state_file: save only if something has changed
* database: eliminated maximum line length
* log: redirect stdout/stderr to /dev/null if syslog is used
* set the close-on-exec flag on all file descriptors
* pcm_volume, pcm_mix: implemented 32 bit support
* support packed 24 bit samples
* CUE sheet support
* support for MixRamp tags
* obey $(sysconfdir) for default mpd.conf location
* build with large file support by default
* added test suite ("make check")
* require GLib 2.12
* added libwrap support
* make single mode 'sticky'


ver 0.15.17 (2011/??/??)
* encoder:
  - vorbis: reset the Ogg stream after flush
* decoders:
  - vorbis: fix tremor support


ver 0.15.16 (2011/03/13)
* output:
  - ao: initialize the ao_sample_format struct
  - jack: fix crash with mono playback
* encoders:
  - lame: explicitly configure the output sample rate
* update: log all file permission problems


ver 0.15.15 (2010/11/08)
* input:
  - rewind: fix assertion failure
* output:
  - shout: artist comes first in stream title


ver 0.15.14 (2010/11/06)
* player_thread: fix assertion failure due to wrong music pipe on seek
* output_thread: fix assertion failure due to race condition in OPEN
* input:
  - rewind: fix double free bug
* decoders:
  - mp4ff, ffmpeg: add extension ".m4b" (audio book)


ver 0.15.13 (2010/10/10)
* output_thread: fix race condition after CANCEL command
* output:
  - httpd: fix random data in stream title
  - httpd: MIME type audio/ogg for Ogg Vorbis
* input:
  - rewind: update MIME not only once
  - rewind: enable for MMS


ver 0.15.12 (2010/07/20)
* input:
  - curl: remove assertion after curl_multi_fdset()
* tags:
  - rva2: set "gain", not "peak"
* decoders:
  - wildmidi: support version 0.2.3


ver 0.15.11 (2010/06/14)
* tags:
  - ape: support album artist
* decoders:
  - mp4ff: support tags "album artist", "albumartist", "band"
  - mikmod: fix memory leak
  - vorbis: handle uri==NULL
  - ffmpeg: fix memory leak
  - ffmpeg: free AVFormatContext on error
  - ffmpeg: read more metadata
  - ffmpeg: fix libavformat 0.6 by using av_open_input_stream()
* playlist: emit IDLE_OPTIONS when resetting single mode
* listen: make get_remote_uid() work on BSD


ver 0.15.10 (2010/05/30)
* input:
  - mms: fix memory leak in error handler
  - mms: initialize the "eof" attribute
* decoders:
  - mad: properly calculate ID3 size without libid3tag


ver 0.15.9 (2010/03/21)
* decoders:
  - mad: fix crash when seeking at end of song
  - mpcdec: fix negative shift on fixed-point samples
  - mpcdec: fix replay gain formula with v8
* playlist: fix single+repeat in random mode
* player: postpone song tags during cross-fade


ver 0.15.8 (2010/01/17)
* input:
  - curl: allow rewinding with Icy-Metadata
* decoders:
  - ffmpeg, flac, vorbis: added more flac/vorbis MIME types
  - ffmpeg: enabled libavformat's file name extension detection
* dbUtils: return empty tag value only if no value was found
* decoder_thread: fix CUE track playback
* queue: don't repeat current song in consume mode


ver 0.15.7 (2009/12/27)
* archive:
  - close archive when stream is closed
  - iso, zip: fixed memory leak in destructor
* input:
  - file: don't fall back to parent directory
  - archive: fixed memory leak in error handler
* tags:
  - id3: fix ID3v1 charset conversion
* decoders:
  - eliminate jitter after seek failure
  - ffmpeg: don't try to force stereo
  - wavpack: allow fine-grained seeking
* mixer: explicitly close all mixers on shutdown
* mapper: fix memory leak when playlist_directory is not set
* mapper: apply filesystem_charset to playlists
* command: verify playlist name in the "rm" command
* database: return multiple tag values per song


ver 0.15.6 (2009/11/18)
* input:
  - lastfm: fixed variable name in GLib<2.16 code path
  - input/mms: require libmms 0.4
* archive:
  - zzip: require libzzip 0.13
* tags:
  - id3: allow 4 MB RIFF/AIFF tags
* decoders:
  - ffmpeg: convert metadata
  - ffmpeg: align the output buffer
  - oggflac: rewind stream after FLAC detection
  - flac: fixed CUE seeking range check
  - flac: fixed NULL pointer dereference in CUE code
* output_thread: check again if output is open on PAUSE
* update: delete ignored symlinks from database
* database: increased maximum line length to 32 kB
* sticker: added fallback for sqlite3_prepare_v2()


ver 0.15.5 (2009/10/18)
* input:
  - curl: don't abort if a packet has only metadata
  - curl: fixed endless loop during buffering
* tags:
  - riff, aiff: fixed "limited range" gcc warning
* decoders:
  - flac: fixed two memory leaks in the CUE tag loader
* decoder_thread: change the fallback decoder name to "mad"
* output_thread: check again if output is open on CANCEL
* update: fixed memory leak during container scan


ver 0.15.4 (2009/10/03)
* decoders:
  - vorbis: revert "faster tag scanning with ov_test_callback()"
  - faad: skip assertion failure on large ID3 tags
  - ffmpeg: use the "artist" tag if "author" is not present
* output:
  - osx: fix the OS X 10.6 build


ver 0.15.3 (2009/08/29)
* decoders:
  - vorbis: faster tag scanning with ov_test_callback()
* output:
  - fix stuttering due to uninitialized variable
* update: don't re-read unchanged container files


ver 0.15.2 (2009/08/15)
* tags:
  - ape: check the tag size (fixes integer underflow)
  - ape: added protection against large memory allocations
* decoders:
  - mad: skip ID3 frames when libid3tag is disabled
  - flac: parse all replaygain tags
  - flac: don't allocate cuesheet twice (memleak)
* output:
  - shout: fixed stuck pause bug
  - shout: minimize the unpause latency
* update: free empty path string (memleak)
* update: free temporary string in container scan (memleak)
* directory: free empty directories after removing them (memleak)


ver 0.15.1 (2009/07/15)
* decoders:
  - flac: fix assertion failure in tag_free() call
* output:
  - httpd: include sys/types.h (fixes Mac OS X)
* commands:
  - don't resume playback when stopping during pause
* database: fixed NULL pointer dereference after charset change
* log: fix double free() bug during shutdown


ver 0.15 (2009/06/23)
* input:
  - parse Icy-Metadata
  - added support for the MMS protocol
  - hide HTTP password in playlist
  - lastfm: new input plugin for last.fm radio (experimental and incomplete!)
  - curl: moved proxy settings to "input" block
* tags:
  - support the "album artist" tag
  - support MusicBrainz tags
  - parse RVA2 tags in mp3 files
  - parse ID3 tags in AIFF/RIFF/WAV files
  - ffmpeg: support new metadata API
  - ffmpeg: added support for the tags comment, genre, year
* decoders:
  - audiofile: streaming support added
  - audiofile: added 24 bit support
  - modplug: another MOD plugin, based on libmodplug
  - mikmod disabled by default, due to severe security issues in libmikmod
  - sidplay: new decoder plugin for C64 SID (using libsidplay2)
  - fluidsynth: new decoder plugin for MIDI files (using libfluidsynth,
    experimental due to shortcomings in libfluidsynth)
  - wildmidi: another decoder plugin for MIDI files (using libwildmidi)
  - flac: parse stream tags
  - mpcdec: support the new libmpcdec SV8 API
  - added configuration option to disable decoder plugins
  - flac: support embedded cuesheets
  - ffmpeg: updated list of supported formats
* audio outputs:
  - added option to disable audio outputs by default
  - wait 10 seconds before reopening after play failure
  - shout: enlarged buffer size to 32 kB
  - null: allow disabling synchronization
  - mvp: fall back to stereo
  - mvp: fall back to 16 bit audio samples
  - mvp: check for reopen errors
  - mvp: fixed default device detection
  - pipe: new audio output plugin which runs a command
  - alsa: better period_time default value for high sample rates
  - solaris: new audio output plugin for Solaris /dev/audio
  - httpd: new audio output plugin for web based streaming, similar to icecast
     but built in.
* commands:
  - "playlistinfo" and "move" supports a range now
  - added "sticker database", command "sticker", which allows clients
     to implement features like "song rating"
  - added "consume" command which removes a song after play
  - added "single" command, if activated, stops playback after current song or
     repeats the song if "repeat" is active.
* mixers:
  - rewritten mixer code to support multiple mixers
  - new pulseaudio mixer
  - alsa: new mixer_index option supports choosing between multiple
    identically-named controls on a device.
* Add audio archive extraction support:
  - bzip2
  - iso9660
  - zip
* the option "error_file" was removed, all messages are logged into
   "log_file"
* support logging to syslog
* fall back to XDG music directory if no music_directory is configured
* failure to read the state file is non-fatal
* --create-db starts the MPD daemon instead of exiting
* playlist_directory and music_directory are optional
* playlist: recalculate the queued song after random is toggled
* playlist: don't unpause on delete
* pause when all audio outputs fail to play
* daemon: ignore "user" setting if already running as that user
* listen: fix broken client IP addresses in log
* listen: bind failure on secondary address is non-fatal
* 24/32 bit audio support
* print available protocols in --version
* fill buffer after seeking
* choose the fallback resampler at runtime
* steps taken towards win32 compatibility
* require glib 2.6 or greater
* built-in documentation using doxygen and docbook


ver 0.14.2 (2009/02/13)
* configure.ac:
  - define HAVE_FFMPEG after all checks
* decoders:
  - ffmpeg: added support for the tags comment, genre, year
  - ffmpeg: don't warn of empty packet output
  - ffmpeg: check if the time stamp is valid
  - ffmpeg: fixed seek integer overflow
  - ffmpeg: enable WAV streaming
  - ffmpeg: added TTA support
  - wavpack: pass NULL if the .wvc file fails to open
  - mikmod: call MikMod_Exit() only in the finish() method
  - aac: fix stream metadata
* audio outputs:
  - jack: allocate ring buffers before connecting
  - jack: clear "shutdown" flag on reconnect
  - jack: reduced sleep time to 1ms
  - shout: fixed memory leak in the mp3 encoder
  - shout: switch to blocking mode
  - shout: use libshout's synchronization
  - shout: don't postpone metadata
  - shout: clear buffer before calling the encoder
* mapper: remove trailing slashes from music_directory
* player: set player error when output device fails
* update: recursively purge deleted directories
* update: free deleted subdirectories

ver 0.14.1 (2009/01/17)
* decoders:
  - mp4: support the writer/composer tag
  - id3: strip leading and trailing whitespace from ID3 tags
  - oggvorbis: fix tremor support
  - oggvorbis: disable seeking on remote files
* audio outputs:
  - jack: allocate default port names (fixes a crash)
* update:
  - refresh stats after update
  - save the database even if it is empty
* input_curl:
  - use select() to eliminate busy loop during connect
  - honour http_proxy_* config directives
  - fix assertion failure on "connection refused"
  - fix assertion failure with empty HTTP responses
* corrected the sample calculation in the fallback resampler
* log: automatically append newline
* fix setenv() conflict on Solaris
* configure.ac: check for pkg-config before using it
* fix minor memory leak in decoder_tag()
* fix cross-fading bug: it used to play some chunks of the new song twice
* playlist
  - fix assertion failure during playlist load
  - implement Fisher-Yates shuffle properly
  - safely search the playlist for deleted song
* use custom PRNG for volume dithering (speedup)
* detect libid3tag without pkg-config

ver 0.14 (2008/12/25)
* audio outputs:
  - wait 10 seconds before reopening a failed device
  - fifo: new plugin
  - null: new plugin
  - shout: block while trying to connect instead of failing
  - shout: new timeout parameter
  - shout: support mp3 encoding and the shoutcast protocol
  - shout: send silence during pause, so clients don't get disconnected
* decoders:
  - ffmpeg: new plugin
  - wavpack: new plugin
  - aac: stream support added
  - mod: disabled by default due to critical bugs in all libmikmod versions
* commands:
  - "addid" takes optional second argument to specify position
  - "idle" notifies the client when a notable change occurs
* Zeroconf support using Bonjour
* New zeroconf_enabled option so that Zeroconf support can be disabled
* Stop the player/decode processes when not playing to allow the CPU to sleep
* Fix a bug where closing an ALSA dmix device could cause MPD to hang
* Support for reading ReplayGain from LAME tags on MP3s
* MPD is now threaded, which greatly improves performance and stability
* memory usage reduced by merging duplicate tags in the database
* support connecting via unix domain socket
* allow authenticated local users to add any local file to the playlist
* 24 bit audio support
* optimized PCM conversions and dithering
* much code has been replaced by using GLib
* the HTTP client has been replaced with libcurl
* symbolic links in the music directory can be disabled; the default
  is to ignore symlinks pointing outside the music directory

ver 0.13.0 (2007/5/28)
* New JACK audio output
* Support for "file" as an alternative to "filename" in search, find, and list
* FLAC 1.1.3 API support
* New playlistadd command for adding to stored playlists
* New playlistclear command for clearing stored playlists
* Fix a bug where "find any" and "list <type> any" wouldn't return any results
* Make "list any" return an error instead of no results and an OK
* New gapless_mp3_playback option to disable gapless MP3 playback
* Support for seeking HTTP streams
* Zeroconf support using Avahi
* libsamplerate support for high quality audio resampling
* ID3v2 "Original Artist/Performer" tag support
* New playlistsearch command for searching the playlist (similar to "search")
* New playlistfind command for finding songs in the playlist (similar to "find")
* libmikmod 3.2.0 beta support
* New tagtypes command for retrieving a list of available tag types
* Fix a bug where no ACK was returned if loading a playlist failed
* Fix a bug where db_update in stats would be 0 after initial database creation
* New count command for getting stats on found songs (similar to "find")
* New playlistmove command for moving songs in stored playlists
* New playlistdelete command for deleting songs from stored playlists
* New rename command for renaming stored playlists
* Increased default buffer_before_play from 0% to 10% to prevent skipping
* Lots of bug fixes, cleaned up code, and performance improvements

ver 0.12.2 (2007/3/20)
* Fix a bug where clients could cause MPD to segfault

ver 0.12.1 (2006/10/10)
* Fix segfault when scanning an MP3 that has a Xing tag with 0 frames
* Fix segfault when there's no audio output specified and one can't be detected
* Fix handling of escaping in quotes
* Allow a quality of -1 to be specified for shout outputs
* A few minor cleanups

ver 0.12.0 (2006/9/22)
* New audio output code which supports:
  * A plugin-like architecture
  * Non-libao ("native") outputs:
    * ALSA
    * OSS
    * OS X
    * Media MVP
    * PulseAudio
    * Shout (Icecast or Shoutcast)
  * Playing through multiple outputs at once
  * Enabling/disabling outputs while MPD is running
  * Saving output state (enabled/disabled) to the state_file
* OggFLAC support
* Musepack support
* Gapless MP3 playback
* MP3 ReplayGain support (using ID3v2 tags only)
* Support for MP2 files if MP3 support is enabled
* Composer, Performer, Comment, and Disc metadata support
* New outputs command for listing available audio outputs
* New enableoutput and disableoutput commands for enabling/disabling outputs
* New plchangesposid command for a stripped down version of plchanges
* New addid command for adding to the playlist and returning a song ID
* New commands and notcommands commands for checking available commands
* Can now specify any supported metadata type or "any" in search, find, and list
* New volume_normalization parameter for enabling Audio Compress normalization
* New metadata_to_use parameter for choosing supported metadata types
* New pid_file parameter for saving the MPD process ID to the specified file
* The db_file parameter is now required
* The port parameter is now optional (defaults to 6600)
* Can specify bind_to_address multiple times
* New --kill argument for killing MPD if pid_file is specified
* Removed --update-db argument (use the update function in your client instead)
* New mpdconf.example
* New mpd.conf man page 
* Removed bundled libmad and libid3tag
* Lots of bug fixes, cleaned up code, and performance improvements

ver 0.11.5 (2004/11/1)
1) New id3v1_encoding config option to configure the id3v1 tag encoding (patch
from dottedmag)
2) Strip '\r' from m3u playlists (thank you windows)
3) Use random() instead of rand() for playlist randomizing
4) Fix a bug trying skipping some commented lines in m3u playlist files
5) Fix a bug when fetching metadata from streams that may cause certain
weirdnesses
6) Fix a bug where replaygain preamp was used on files w/o replaygain tags
7) Fix a busy loop when trying to prebuffer a nonexistant or missing stream
8) Fix a bug in forgetting to remove leading ' ' in content-type for http
streams
9) Check for ice-name in http headers
10) Be sure the strip all '\n' chars in tags
11) Set $HOME env variable when setuid'ing, this should fix the /root/.mcop
errors triggered by arts/libao

ver 0.11.4 (2004/7/26)
1) Fixed a segfault when decoding mp3's with corrupt id3v2 tags
2) Fixed a memory leak when encountering id3v2 tags in mp3 decoder

ver 0.11.3 (2004/7/21)
1) Add support for http authentication for streams
2) Added replaygain pre-amp support
3) Better error handling for fread() in inputStream_file
4) Fixed a bug so that when a freeAllInterfaces is called, it sets
max_interface_connections to 0.  This prevents potential segfaults and other
nastiness for forked processes, like the player and update-er (do to
interfacePrintWithFD()).
5) Allow blockingWrite() to handle errors more gracefully (for example, if the
disc is full, and thus the write() fails or can't be completed, we just skip
this write() and continue, instead of getting stuck in an infinite loop until
the write() becomes successful)
6) Updated mpdconf.example from sbh/avuton
7) If "user" is specified, then convert ~ in paths to the user's home path
specified by "user" config paramter (not the actual current user running mpd).

ver 0.11.2 (2004/7/5) 
1) Work around in computing total time for mp3's whose first valid mpeg frame is
not layer III
2) Fix mp3 and mp4 decoders when seeking past the end of the file
3) Fix replaygain for flac and vorbis
4) Fix memory leaks in flac decoder (from normalperson)
5) Fix Several other bugs in playlist.c and directory.c (from normalperson)

ver 0.11.1 (2004/6/24)
1) Fix a bug that caused "popping" at the beginning of mp3's
2) Fix playlistid command
3) Fix move commands so they don't mess up the song id's
4) Added support for HTTP Proxy
5) Detect and skip recursive links in the music directory
6) Fix addPathToDB() so updating on a specific path doesn't exist correctly adds
the parent directories to the DB

ver 0.11.0 (2004/6/18)
1) Support for playing mp3 and Ogg Vorbis streams
2) Non-blocking Update
3) Replaygain support for Ogg Vorbis and FLAC (by Eric Moore aka AliasMrJones)
4) audio_output_format option that allows for all audio output to be converted
to a format compatible with any sound card
5) Own routines for to always support UTF-8 <-> ISO-8859-1 conversion
6) Added "Id" and "Pos" metadata for songs in playlist
7) Added commands: plchanges, currentsong, playid, seekid, playlistid, moveid,
swapid, deleteid
8) UTF-8 validation of all tags
9) Update specific files/directories (for fast, incremental updating)
10) Added ACK error codes
11) Mod file support
12) Added command_list_ok_begin
13) Play after stop resumes from last position in the playlist
14) Play while pause resumes playback
15) Better signal handling by mackstann
16) Cleanup decoder interface (now called InputPlugins)
17) --create-db no long starts the daemon
18) --no-daemon outputs to log files
19) --stdout sends output to stdout/stderr
20) Default port is now 6600
21) Lots of other cleanups and Bugfixes

ver 0.10.4 (2004/5/26)
1) Fix configure problems on OpenBSD with langinfo and iconv
2) Fix an infinte loop when writing to an interface and it has expired
3) Fix a segfault in decoding flac's
4) Ingore CRC stuff in mp3's since some encoders did not compute the CRC
correctly
5) Fix a segfault in processing faulty mp4 metadata

ver 0.10.3 (2004/4/2)
1) Fix a segfault when a blanck line is sent from a client
2) Fix for loading playlists on platforms where char is unsigned
3) When pausing, release audio device after we say pause is successful (this
makes pause appear to not lag)
4) When returning errors for unknown types by player, be sure to copy the
filename
5) add --disable-alsa for disabling alsa mixer support
6) Use select() for a portable usleep()
7) For alsa mixer, default to "Master' element, not first element

ver 0.10.2 (2004/3/25)
1) Add suport for AAC
2) Substitute '\n' with ' ' in tag info
3) Remove empty directories from db
4) Resume from current position in song when using state file
5) Pause now closes the music device, and reopens it on resuming
6) Fix unnecessary big endian byte swapping
7) If locale is "C" or "POSIX", then use ISO-8859-1 as the fs charset
8) Fix a bug where alsa mixer wasn't detecting volume changes
9) For alsa and software mixer, show volume to be the same as it was set (even
if its not the exact volume)
10) Report bitrate for wave files
11) Compute song length of CBR mp3's more accurately

ver 0.10.1 (2004/3/7)
1) Check to see if we need to add "-lm" when linking mpd
2) Fix issues with skipping bad frames in an mp3 (this way we get the correct
samplerate and such)
3) Fix crossfading bug with ogg's
4) Updated libmad and libid3tag included w/ source to 0.15.1b

ver 0.10.0 (2004/3/3)
1) Use UTF-8 for all client communications
2) Crossfading support
3) Password Authentication (all in plaintext)
4) Software mixer
5) Buffer Size is configurable
6) Reduced Memory consumption (use directory tree for search and find)
7) Bitrate support for Flac
8) setvol command (deprecates volume command)
9) add command takes directories
10) Path's in config file now work with ~
11) Add samplerate,bits, and channels to status
12) Reenable playTime in stats display
13) Fix a segfault when doing: add ""
14) Fix a segfault with flac vorbis comments simply being "="
15) Fix a segfault/bug in queueNextSong with repeat+random
16) Fix a bug, where one process may segfault, and cause more processes to spawn
w/o killing ones that lost their parent.
17) Fix a bug when the OSS device was unable to fetch the current volume,
it would close the device (when it maybe previously closed by the exact same
code)
18) command.c cleanup by mackstann
19) directory.c and command.c cleanup by tw-nym

ver 0.9.4 (2004/1/21)
1) Fix a bug where updated tag info wasn't being detected
2) Set the default audio write size to 1024 bytes (should decrease cpu load a
bit on some machines).
3) Make audio write size configurable via "audio_write_size" config option
4) Tweak output buffer size for connections by detecting the kernel output
buffer size.

ver 0.9.3 (2003/10/31)
1) Store total time/length of songs in db and display in *info commands
2) Display instantaneous bitrate in status command
3) Add Wave Support using libaudiofile (Patch from normalperson)
4) Command code cleanup (Patch from tw-nym)
5) Optimize listing of playlists (10-100x faster)
6) Optimize interface output (write in 4kB chunks instead of on every '\n')
7) Fix bug that prevented rm command from working
8) Fix bug where deleting current song skips the next song
9) Use iconv to convert vorbis comments from UTF-8 to Latin1

ver 0.9.2 (2003/10/6)
1) Fix FreeBSD Compilation Problems
2) Fix bug in move command
3) Add mixer_control options to configure which mixer control/device mpd
controls
4) Randomize on play -1
5) Fix a bug in toggling repeat off and at the end of the playlist

ver 0.9.1 (2003/9/30)
1) Fix a statement in the middle of declarations in listen.c, causes error for
gcc 2.7

ver 0.9.0 (2003/9/30)
1) Random play mode
2) Alsa Mixer Support
3) Save and Restore "state"
4) Default config file locations (.mpdconf and /etc/mpd.conf)
5) Make db file locations configurable
6) Move songs around in the playlist
7) Gapless playback
8) Use Xing tags for mp3's
9) Remove stop_on_error
10) Seeking support
11) Playlists can be loaded and deleted from subdirectories
12) Complete rewrite of player layer (fork()'s only once, opens and closes
audio device as needed).
13) Eliminate use and dependence of SIGIO
14) IPv6 support
15) Solaris compilations fixes
16) Support for different log levels
17) Timestamps for log entries
18) "user" config parameter for setuid (patch from Nagilum)
19) Other misc features and bug fixes

ver 0.8.7 (2003/9/3)
1) Fix a memory leak.  When closing a interface, was called close() on the fd
instead of calling fclose() on the fp that was opened with fdopen().

ver 0.8.6 (2003/8/25)
1) Fix a memory leak when a buffered existed, and a connection was unexpectedly
closed, and i wasn't free'ing the buffer apropriatly.

ver 0.8.5 (2003/8/17)
1) Fix a bug where an extra end of line is returned when attempting to play a
non existing file.  This causes parsing errors for clients.

ver 0.8.4 (2003/8/13)
1) Fix a bug where garbage is returned with errors in "list" command

ver 0.8.3 (2003/8/12) 
1) Fix a compilation error on older linux systems
2) Fix a bug in searching by title
3) Add "list" command
4) Add config options for specifying libao driver/plugin and options
5) Add config option to specify which address to bind to
6) Add support for loading and saving absolute pathnames in saved playlists
7) Playlist no longer creates duplicate entries for song data (more me
efficient)
8) Songs deleted from the db are now removed for the playlist as well

ver 0.8.2 (2003/7/22)
1) Increased the connection que for listen() from 0 to 5
2) Cleanup configure makefiles so that mpd uses MPD_LIBS and MPD_CFLAGS
rather than LIBS and CFLAGS
3) Put a cap on the number of commands per command list
4) Put a cap on the maximum number of buffered output lines
5) Get rid of TIME_WAIT/EADDRINUSE socket problem
6) Use asynchronious IO (i.e. trigger SIGIO instead so we can sleep in
select() calls longer)

ver 0.8.1 (2003/7/11)
1) FreeBSD fixes
2) Fix for rare segfault when updating
3) Fix bug where client was being hungup on when done playing current song
4) Fix bug when playing flac's where it incorrectly reports an error
5) Make stop playlist on error configurable
6) Configure checks for installed libmad and libid3tag and uses those if found
7) Use buffer->finished in *_decode's instead of depending on catching signals

ver 0.8.0 (2003/7/6)
1) Flac support
2) Make playlist max length configurable
3) New backward compatible status (backward compatible for 0.8.0 on)
4) listall command now can take a directory as an argument
5) Buffer rewritten to use shared memory instead of sockets
6) Playlist adding done using db
7) Add sort to list, and use binary search for finding
8) New "stats" command
9) Command list (for faster adding of large batches of files)
10) Add buffered chunks before play
11) Useful error reporting to clients (part of status command)
12) Use libid3tag for reading id3 tags (more stable)
13) Non-blocking output to clients
14) Fix bug when removing items from directory
15) Fix bug when playing mono mp3's
16) Fix bug when attempting to delete files when using samba
17) Lots of other bug fixes I can't remember

ver 0.7.0 (2003/6/20)
1) use mad instead of mpg123 for mp3 decoding
2) volume support
3) repeate playlist support
4) use autoconf/automake (i.e. "configure")
5) configurable max connections

ver 0.6.2 (2003/6/11)
1) Buffer support for ogg
2) new config file options: "connection_timeout" and "mpg123_ignore_junk"
3) new commands: "next", "previous", and "listall"
Thanks to Niklas Hofer for "next" and "previous" patches!
4) Search by filename
5) bug fix for pause when playing mp3's

ver 0.6.1 (2003/5/29)
1) Add conf file support
2) Fix a bug when doing mp3stop (do wait3(NULL,WNOHANG|WUNTRACED,NULL))
3) Fix a bug when fork'ing, fflush file buffers before forking so the
child doesn't print the same stuff in the buffer.

ver 0.6.0 (2003/5/25)
1) Add ogg vorbis support
2) Fix two bugs relating to tables, one for search by title, and one where we
freed the tables before directories, causing a segfault
3) The info command has been removed.

ver 0.5.0-0.5.2
Initial release(s).  Support for MP3 via mpg123<|MERGE_RESOLUTION|>--- conflicted
+++ resolved
@@ -1,4 +1,3 @@
-<<<<<<< HEAD
 ver 0.18 (2012/??/??)
 * innput:
   - soup: plugin removed
@@ -21,8 +20,6 @@
 * improved decoder/output error reporting
 * eliminate timer wakeup on idle MPD
 
-ver 0.17.4 (2013/??/??)
-=======
 ver 0.17.5 (2013/08/04)
 * protocol:
   - fix "playlistadd" with URI
@@ -34,7 +31,6 @@
   - detect system "ar"
 
 ver 0.17.4 (2013/04/08)
->>>>>>> d8217c36
 * protocol:
   - allow to omit END in ranges (START:END)
   - don't emit IDLE_PLAYER before audio format is known
