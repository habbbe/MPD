--- conflicted
+++ resolved
@@ -1,4 +1,3 @@
-<<<<<<< HEAD
 ver 0.21 (not yet released)
 * protocol
   - "tagtypes" can be used to hide tags
@@ -14,7 +13,7 @@
   - sndio: remove support for the broken RoarAudio sndio emulation
 * mixer
   - sndio: new mixer plugin
-=======
+
 ver 0.20.12 (not yet released)
 * input
   - curl: fix seeking
@@ -24,7 +23,6 @@
   - log message when decoder is too slow
 * output
   - fix hanging playback with soxr resampler
->>>>>>> b111a8fe
 
 ver 0.20.11 (2017/10/18)
 * storage
