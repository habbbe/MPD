--- conflicted
+++ resolved
@@ -1,4 +1,3 @@
-<<<<<<< HEAD
 ver 0.20 (not yet released)
 * protocol
   - "commands" returns playlist commands only if playlist_directory configured
@@ -12,7 +11,7 @@
   - null: new plugin
 * reset song priority on playback
 * remove dependency on GLib
-=======
+
 ver 0.19.6 (2014/12/08)
 * decoder
   - ffmpeg: support FFmpeg 2.5
@@ -20,7 +19,6 @@
 * android
   - update libFLAC to 1.3.1
   - update FFmpeg to 2.5
->>>>>>> c46f48ab
 
 ver 0.19.5 (2014/11/26)
 * input
