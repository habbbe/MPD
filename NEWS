<<<<<<< HEAD
ver 0.19.4 (not yet released)
* protocol
  - workaround for buggy clients that send "add /"
* decoder
  - opus: add MIME types audio/ogg and application/ogg

ver 0.19.3 (2014/11/11)
* protocol
  - fix "(null)" result string to "list" when AlbumArtist is disabled
* database
  - upnp: fix breakage due to malformed URIs
* input
  - curl: another fix for redirected streams
* decoder
  - audiofile: fix crash while playing streams
  - audiofile: fix bit rate calculation
  - ffmpeg: support opus
  - opus: fix bogus duration on streams
  - opus: support chained streams
  - opus: improved error logging
* fix distorted audio with soxr resampler
* fix build failure on Mac OS X with non-Apple compilers

ver 0.19.2 (2014/11/02)
* input
  - curl: fix redirected streams
* playlist
  - don't allow empty playlist name
  - m3u: don't ignore unterminated last line
  - m3u: recognize the file suffix ".m3u8"
* decoder
  - ignore URI query string for plugin detection
  - faad: remove workaround for ancient libfaad2 ABI bug
  - ffmpeg: recognize MIME type audio/aacp
  - mad: fix negative replay gain values
* output
  - fix memory leak after filter initialization error
  - fall back to PCM if given DSD sample rate is not supported
* fix assertion failure on unsupported PCM conversion
* auto-disable plugins that require GLib when --disable-glib is used

ver 0.19.1 (2014/10/19)
* input
  - mms: fix deadlock bug
* playlist
  - extm3u: fix Extended M3U detection
  - m3u, extm3u, cue: fix truncated lines
* fix build failure on Mac OS X
* add missing file systemd/mpd.socket to tarball

ver 0.19 (2014/10/10)
* protocol
  - new commands "addtagid", "cleartagid", "listfiles", "listmounts",
    "listneighbors", "mount", "rangeid", "unmount"
  - "lsinfo" and "readcomments" allowed for remote files
  - "listneighbors" lists file servers on the local network
  - "playlistadd" supports file:///
  - "idle" with unrecognized event name fails
  - "list" on album artist falls back to the artist tag
  - "list" and "count" allow grouping
  - new "search"/"find" filter "modified-since"
  - "seek*" allows fractional position
  - close connection after syntax error
* database
  - proxy: forward "idle" events
  - proxy: forward the "update" command
  - proxy: copy "Last-Modified" from remote directories
  - simple: compress the database file using gzip
  - upnp: new plugin
  - cancel the update on shutdown
* storage
  - music_directory can point to a remote file server
  - nfs: new plugin
  - smbclient: new plugin
* playlist
  - cue: fix bogus duration of the last track
  - cue: restore CUE tracks from state file
  - soundcloud: use https instead of http
  - soundcloud: add default API key
* archive
  - read tags from songs in an archive
* input
  - alsa: new input plugin
  - curl: options "verify_peer" and "verify_host"
  - ffmpeg: update offset after seeking
  - ffmpeg: improved error messages
  - mms: non-blocking I/O
  - nfs: new input plugin
  - smbclient: new input plugin
* filter
  - volume: improved software volume dithering
* decoder:
  - vorbis, flac, opus: honor DESCRIPTION= tag in Xiph-based files as a comment to the song
  - audiofile: support scanning remote files
  - audiofile: log libaudiofile errors
  - dsdiff, dsf: report bit rate
  - dsdiff, dsf: implement seeking
  - dsf: support DSD512
  - dsf: support multi-channel files
  - dsf: fix big-endian bugs
  - dsf: fix noise at end of malformed file
  - mpg123: support ID3v2, ReplayGain and MixRamp
  - sndfile: support scanning remote files
  - sndfile: support tags "comment", "album", "track", "genre"
  - sndfile: native floating point playback
  - sndfile: optimized 16 bit playback
  - mp4v2: support playback of MP4 files.
* encoder:
  - shine: new encoder plugin
* output
  - alsa: support native DSD playback
  - alsa: rename "DSD over USB" to "DoP"
  - osx: fix hang after (un)plugging headphones
* threads:
  - the update thread runs at "idle" priority
  - the output thread runs at "real-time" priority
  - increase kernel timer slack on Linux
  - name each thread (for debugging)
* configuration
  - allow playlist directory without music directory
  - use XDG to auto-detect "music_directory" and "db_file"
* add tags "AlbumSort", "MUSICBRAINZ_RELEASETRACKID"
* disable global Latin-1 fallback for tag values
* new resampler option using libsoxr
* ARM NEON optimizations
* install systemd unit for socket activation
* Android port
=======
ver 0.18.18 (2014/11/18)
* decoder
  - ffmpeg: support opus
* fix crash on failed filename charset conversion
* fix local socket detection from uid=0 (root)
>>>>>>> 7aa21045

ver 0.18.17 (2014/11/02)
* playlist
  - don't allow empty playlist name
  - m3u: recognize the file suffix ".m3u8"
* decoder
  - ignore URI query string for plugin detection
  - faad: remove workaround for ancient libfaad2 ABI bug
  - ffmpeg: recognize MIME type audio/aacp

ver 0.18.16 (2014/09/26)
* fix DSD breakage due to typo in configure.ac

ver 0.18.15 (2014/09/26)
* command
  - list: reset used size after the list has been processed
* fix MixRamp
* work around build failure on NetBSD

ver 0.18.14 (2014/09/11)
* protocol
  - fix range parser bug on certain 32 bit architectures
* decoder
  - audiofile: fix crash after seeking
  - ffmpeg: fix crash with ffmpeg/libav version 11
  - fix assertion failure after seeking

ver 0.18.13 (2014/08/31)
* protocol
  - don't change song on "seekcur" in random mode

* decoder
  - dsdiff, dsf: fix endless loop on malformed file
  - ffmpeg: support ffmpeg/libav version 11
  - gme: fix song duration
* output
  - alsa: fix endless loop at end of file in dsd_usb mode
* fix state file saver
* fix build failure on Darwin

ver 0.18.12 (2014/07/30)
* database
  - proxy: fix build failure with libmpdclient 2.2
  - proxy: fix add/search and other commands with libmpdclient < 2.9
* decoder
  - audiofile: improve responsiveness
  - audiofile: fix WAV stream playback
  - dsdiff, dsf: fix stream playback
  - dsdiff: fix metadata parser bug (uninitialized variables)
  - faad: estimate song duration for remote files
  - sndfile: improve responsiveness
* randomize next song when enabling "random" mode while not playing
* randomize next song when adding to single-song queue

ver 0.18.11 (2014/05/12)
* decoder
  - opus: fix missing song length on high-latency files
* fix race condition when using GLib event loop (non-Linux)

ver 0.18.10 (2014/04/10)
* decoder
  - ffmpeg: fix seeking bug
  - ffmpeg: handle unknown stream start time
  - gme: fix memory leak
  - sndfile: work around libsndfile bug on partial read
* don't interrupt playback when current song gets deleted

ver 0.18.9 (2014/03/02)
* protocol
  - "findadd" requires the "add" permission
* output
  - alsa: improved workaround for noise after manual song change
* decoder
  - vorbis: fix linker failure when libvorbis/libogg are static
* encoder
  - vorbis: fix another linker failure
* output
  - pipe: fix hanging child process due to blocked signals
* fix build failure due to missing signal.h include

ver 0.18.8 (2014/02/07)
* decoder
  - ffmpeg: support libav v10_alpha1
* encoder
  - vorbis: fix linker failure
* output
  - roar: documentation
* more robust Icy-Metadata parser
* fix Solaris build failure

ver 0.18.7 (2014/01/13)
* playlist
  - pls: fix crash after parser error
  - soundcloud: fix build failure with libyajl 2.0.1
* decoder
  - faad: fix memory leak
  - mpcdec: reject libmpcdec SV7 in configure script
* daemon: don't initialize supplementary groups when already running
  as the configured user

ver 0.18.6 (2013/12/24)
* input
  - cdio_paranoia: support libcdio-paranoia 0.90
* tags
  - riff: recognize upper-case "ID3" chunk name
* decoder
  - ffmpeg: use relative timestamps
* output
  - openal: fix build failure on Mac OS X
  - osx: fix build failure
* mixer
  - alsa: fix build failure with uClibc
* fix replay gain during cross-fade
* accept files without metadata

ver 0.18.5 (2013/11/23)
* configuration
  - fix crash when db_file is configured without music_directory
  - fix crash on "stats" without db_file/music_directory
* database
  - proxy: auto-reload statistics
  - proxy: provide "db_update" in "stats" response
* input
  - curl: work around stream resume bug (fixed in libcurl 7.32.0)
* decoder
  - fluidsynth: auto-detect by default
* clip 24 bit data from libsamplerate
* fix ia64, mipsel and other little-endian architectures
* fix build failures due to missing includes
* fix build failure with static libmpdclient

ver 0.18.4 (2013/11/13)
* decoder
  - dsdiff: fix byte order bug
* fix build failures due to missing includes
* libc++ compatibility

ver 0.18.3 (2013/11/08)
* fix stuck MPD after song change (0.18.2 regression)

ver 0.18.2 (2013/11/07)
* protocol:
  - "close" flushes the output buffer
* input:
  - cdio_paranoia: add setting "default_byte_order"
  - curl: fix bug with redirected streams
* playlist:
  - pls: fix reversed song order
* decoder:
  - audiofile: require libaudiofile 0.3 due to API breakage
  - dsf: enable DSD128
* enable buffering when starting playback (regression fix)
* fix build failures due to missing includes
* fix big-endian support

ver 0.18.1 (2013/11/04)
* protocol:
  - always ignore whitespace at the end of the line
* networking:
  - log UNIX domain path names instead of "localhost"
  - open listener sockets in the order they were configured
  - don't abort if IPv6 is not available
* output:
  - alsa: avoid endless loop in Raspberry Pi workaround
* filter:
  - autoconvert: fix "volume_normalization" with mp3 files
* add missing files to source tarball

ver 0.18 (2013/10/31)
* configuration:
  - allow tilde paths for socket
  - default filesystem charset is UTF-8 instead of ISO-8859-1
  - increase default buffer size to 4 MB
* protocol:
  - new command "readcomments" lists arbitrary file tags
  - new command "toggleoutput"
  - "find"/"search" with "any" does not match file name
  - "search" and "find" with base URI (keyword "base")
  - search for album artist falls back to the artist tag
  - re-add the "volume" command
* input:
  - curl: enable https
  - soup: plugin removed
* playlist:
  - lastfm: remove defunct Last.fm support
* decoder:
  - adplug: new decoder plugin using libadplug
  - dsf: don't play junk at the end of the "data" chunk
  - ffmpeg: drop support for pre-0.8 ffmpeg
  - flac: require libFLAC 1.2 or newer
  - flac: support FLAC files inside archives
  - opus: new decoder plugin for the Opus codec
  - vorbis: skip 16 bit quantisation, provide float samples
  - mikmod: add "loop" configuration parameter
  - modplug: add "loop_count" configuration parameter
  - mp4ff: obsolete plugin removed
* encoder:
  - opus: new encoder plugin for the Opus codec
  - vorbis: accept floating point input samples
* output:
  - new option "tags" may be used to disable sending tags to output
  - alsa: workaround for noise after manual song change
  - ffado: remove broken plugin
  - httpd: support HEAD requests
  - mvp: remove obsolete plugin
  - osx: disabled by default because it's unmaintained and unsupported
* improved decoder/output error reporting
* eliminate timer wakeup on idle MPD
* fix unresponsive MPD while waiting for stream
* port of the source code to C++11

ver 0.17.6 (2013/10/14)
* mixer:
  - alsa: fix busy loop when USB sound device gets unplugged
* decoder:
  - modplug: fix build with Debian package 1:0.8.8.4-4
* stored playlists:
  - fix loading playlists with references to local files
  - obey filesystem_charset for URLs

ver 0.17.5 (2013/08/04)
* protocol:
  - fix "playlistadd" with URI
  - fix "move" relative to current when there is no current song
* decoder:
  - ffmpeg: support "application/flv"
  - mikmod: adapt to libmikmod 3.2
* configure.ac:
  - detect system "ar"

ver 0.17.4 (2013/04/08)
* protocol:
  - allow to omit END in ranges (START:END)
  - don't emit IDLE_PLAYER before audio format is known
* decoder:
  - ffmpeg: support float planar audio (ffmpeg 1.1)
  - ffmpeg: fix AVFrame allocation
* player:
  - implement missing "idle" events on output errors
* clock: fix build failure

ver 0.17.3 (2013/01/06)
* output:
  - osx: fix pops during playback
  - recorder: fix I/O error check
  - shout: fix memory leak in error handler
  - recorder, shout: support Ogg packets that span more than one page
* decoder:
  - ffmpeg: ignore negative time stamps
  - ffmpeg: support planar audio
* playlist:
  - cue: fix memory leak
  - cue: fix CUE files with only one track

ver 0.17.2 (2012/09/30)
* protocol:
  - fix crash in local file check
* decoder:
  - fluidsynth: remove throttle (requires libfluidsynth 1.1)
  - fluidsynth: stop playback at end of file
  - fluidsynth: check MIDI file format while scanning
  - fluidsynth: add sample rate setting
  - wavpack: support all APEv2 tags
* output:
  - httpd: use monotonic clock, avoid hiccups after system clock adjustment
  - httpd: fix throttling bug after resuming playback
* playlist:
  - cue: map "PERFORMER" to "artist" or "album artist"
* mapper: fix non-UTF8 music directory name
* mapper: fix potential crash in file permission check
* playlist: fix use-after-free bug
* playlist: fix memory leak
* state_file: save song priorities
* player: disable cross-fading in "single" mode
* update: fix unsafe readlink() usage
* configure.ac:
  - don't auto-detect the vorbis encoder when Tremor is enabled

ver 0.17.1 (2012/07/31)
* protocol:
  - require appropriate permissions for searchadd{,pl}
* tags:
  - aiff: support the AIFC format
  - ape: check for ID3 if no usable APE tag was found
* playlist:
  - cue: support file types "MP3", "AIFF"
* output:
  - fix noisy playback with conversion and software volume

ver 0.17 (2012/06/27)
* protocol:
  - support client-to-client communication
  - "update" and "rescan" need only "CONTROL" permission
  - new command "seekcur" for simpler seeking within current song
  - new command "config" dumps location of music directory
  - add range parameter to command "load"
  - print extra "playlist" object for embedded CUE sheets
  - new commands "searchadd", "searchaddpl"
* input:
  - cdio_paranoia: new input plugin to play audio CDs
  - curl: enable CURLOPT_NETRC
  - curl: non-blocking I/O
  - soup: new input plugin based on libsoup
* tags:
  - RVA2: support separate album/track replay gain
* decoder:
  - mpg123: implement seeking
  - ffmpeg: drop support for pre-0.5 ffmpeg
  - ffmpeg: support WebM
  - oggflac: delete this obsolete plugin
  - dsdiff: new decoder plugin
* output:
  - alsa: support DSD-over-USB (dCS suggested standard)
  - httpd: support for streaming to a DLNA client
  - openal: improve buffer cancellation
  - osx: allow user to specify other audio devices
  - osx: implement 32 bit playback
  - shout: add possibility to set url
  - roar: new output plugin for RoarAudio
  - winmm: fail if wrong device specified instead of using default device
* mixer:
  - alsa: listen for external volume changes
* playlist:
  - allow references to songs outside the music directory
  - new CUE parser, without libcue
  - soundcloud: new plugin for accessing soundcloud.com
* state_file: add option "restore_paused"
* cue: show CUE track numbers
* allow port specification in "bind_to_address" settings
* support floating point samples
* systemd socket activation
* improve --version output
* WIN32: fix renaming of stored playlists with non-ASCII names


ver 0.16.8 (2012/04/04)
* fix for libsamplerate assertion failure
* decoder:
  - vorbis (and others): fix seeking at startup
  - ffmpeg: read the "year" tag
* encoder:
  - vorbis: generate end-of-stream packet before tag
  - vorbis: generate end-of-stream packet when playback ends
* output:
  - jack: check for connection failure before starting playback
  - jack: workaround for libjack1 crash bug
  - osx: fix stuttering due to buffering bug
* fix endless loop in text file reader
* update: skip symlinks in path that is to be updated


ver 0.16.7 (2012/02/04)
* input:
  - ffmpeg: support libavformat 0.7
* decoder:
  - ffmpeg: support libavformat 0.8, libavcodec 0.9
  - ffmpeg: support all MPD tags
* output:
  - httpd: fix excessive buffering
  - openal: force 16 bit playback, as 8 bit doesn't work
  - osx: remove sleep call from render callback
  - osx: clear render buffer when there's not enough data
* fix moving after current song


ver 0.16.6 (2011/12/01)
* decoder:
  - fix assertion failure when resuming streams
  - ffmpeg: work around bogus channel count
* encoder:
  - flac, null, wave: fix buffer corruption bug
  - wave: support packed 24 bit samples
* mapper: fix the bogus "not a directory" error message
* mapper: check "x" and "r" permissions on music directory
* log: print reason for failure
* event_pipe: fix WIN32 regression
* define WINVER in ./configure
* WIN32: autodetect filesystem encoding


ver 0.16.5 (2011/10/09)
* configure.ac
  - disable assertions in the non-debugging build
  - show solaris plugin result correctly
  - add option --enable-solaris-output
* pcm_format: fix 32-to-24 bit conversion (the "silence" bug)
* input:
  - rewind: reduce heap usage
* decoder:
  - ffmpeg: higher precision timestamps
  - ffmpeg: don't require key frame for seeking
  - fix CUE track seeking
* output:
  - openal: auto-fallback to mono if channel count is unsupported
* player:
  - make seeking to CUE track more reliable
  - the "seek" command works when MPD is stopped
  - restore song position from state file (bug fix)
  - fix crash that sometimes occurred when audio device fails on startup
  - fix absolute path support in playlists
* WIN32: close sockets properly
* install systemd service file if systemd is available


ver 0.16.4 (2011/09/01)
* don't abort configure when avahi is not found
* auto-detect libmad without pkg-config
* fix memory leaks
* don't resume playback when seeking to another song while paused
* apply follow_inside_symlinks to absolute symlinks
* fix playback discontinuation after seeking
* input:
  - curl: limit the receive buffer size
  - curl: implement a hard-coded timeout of 10 seconds
* decoder:
  - ffmpeg: workaround for semantic API change in recent ffmpeg versions
  - flac: validate the sample rate when scanning the tag
  - wavpack: obey all decoder commands, stop at CUE track border
* encoder:
  - vorbis: don't send end-of-stream on flush
* output:
  - alsa: fix SIGFPE when alsa announces a period size of 0
  - httpd: don't warn on client disconnect
  - osx: don't drain the buffer when closing
  - pulse: fix deadlock when resuming the stream
  - pulse: fix deadlock when the stream was suspended


ver 0.16.3 (2011/06/04)
* fix assertion failure in audio format mask parser
* fix NULL pointer dereference in playlist parser
* fix playlist files in base music directory
* database: allow directories with just playlists
* decoder:
  - ffmpeg: support libavcodec 0.7


ver 0.16.2 (2011/03/18)
* configure.ac:
  - fix bashism in tremor test
* decoder:
  - tremor: fix configure test
  - gme: detect end of song
* encoder:
  - vorbis: reset the Ogg stream after flush
* output:
  - httpd: fix uninitialized variable
  - httpd: include sys/socket.h
  - oss: AFMT_S24_PACKED is little-endian
  - oss: disable 24 bit playback on FreeBSD


ver 0.16.1 (2011/01/09)
* audio_check: fix parameter in prototype
* add void casts to suppress "result unused" warnings (clang)
* input:
  - ffado: disable by default
* decoder:
  - mad: work around build failure on Solaris
  - resolve modplug vs. libsndfile cflags/headers conflict
* output:
  - solaris: add missing parameter to open_cloexec() cal
  - osx: fix up audio format first, then apply it to device
* player_thread: discard empty chunks while cross-fading
* player_thread: fix assertion failure due to early seek
* output_thread: fix double lock


ver 0.16 (2010/12/11)
* protocol:
  - send song modification time to client
  - added "update" idle event
  - removed the deprecated "volume" command
  - added the "findadd" command
  - range support for "delete"
  - "previous" really plays the previous song
  - "addid" with negative position is deprecated
  - "load" supports remote playlists (extm3u, pls, asx, xspf, lastfm://)
  - allow changing replay gain mode on-the-fly
  - omitting the range end is possible
  - "update" checks if the path is malformed
* archive:
  - iso: renamed plugin to "iso9660"
  - zip: renamed plugin to "zzip"
* input:
  - lastfm: obsolete plugin removed
  - ffmpeg: new input plugin using libavformat's "avio" library
* tags:
  - added tags "ArtistSort", "AlbumArtistSort"
  - id3: revised "performer" tag support
  - id3: support multiple values
  - ape: MusicBrainz tags
  - ape: support multiple values
* decoders:
  - don't try a plugin twice (MIME type & suffix)
  - don't fall back to "mad" unless no plugin matches
  - ffmpeg: support multiple tags
  - ffmpeg: convert metadata to generic format
  - ffmpeg: implement the libavutil log callback
  - sndfile: new decoder plugin based on libsndfile
  - flac: moved CUE sheet support to a playlist plugin
  - flac: support streams without STREAMINFO block
  - mikmod: sample rate is configurable
  - mpg123: new decoder plugin based on libmpg123
  - sidplay: support sub-tunes
  - sidplay: implemented songlength database
  - sidplay: support seeking
  - sidplay: play monaural SID tunes in mono
  - sidplay: play mus, str, prg, x00 files
  - wavpack: activate 32 bit support
  - wavpack: allow more than 2 channels
  - mp4ff: rename plugin "mp4" to "mp4ff"
* encoders:
  - twolame: new encoder plugin based on libtwolame
  - flac: new encoder plugin based on libFLAC
  - wave: new encoder plugin for PCM WAV format
* output:
  - recorder: new output plugin for recording radio streams
  - alsa: don't recover on CANCEL
  - alsa: fill period buffer with silence before draining
  - openal: new output plugin
  - pulse: announce "media.role=music"
  - pulse: renamed context to "Music Player Daemon"
  - pulse: connect to server on MPD startup, implement pause
  - jack: require libjack 0.100
  - jack: don't disconnect during pause
  - jack: connect to server on MPD startup
  - jack: added options "client_name", "server_name"
  - jack: clear ring buffers before activating
  - jack: renamed option "ports" to "destination_ports"
  - jack: support more than two audio channels
  - httpd: bind port when output is enabled
  - httpd: added name/genre/website configuration
  - httpd: implement "pause"
  - httpd: bind_to_address support (including IPv6)
  - oss: 24 bit support via OSS4
  - win32: new output plugin for Windows Wave
  - shout, httpd: more responsive to control commands
  - wildcards allowed in audio_format configuration
  - consistently lock audio output objects
* player:
  - drain audio outputs at the end of the playlist
* mixers:
  - removed support for legacy mixer configuration
  - reimplemented software volume as mixer+filter plugin
  - per-device software/hardware mixer setting
* commands:
  - added new "status" line with more precise "elapsed time"
* update:
  - automatically update the database with Linux inotify
  - support .mpdignore files in the music directory
  - sort songs by album name first, then disc/track number
  - rescan after metadata_to_use change
* normalize: upgraded to AudioCompress 2.0
  - automatically convert to 16 bit samples
* replay gain:
  - reimplemented as a filter plugin
  - fall back to track gain if album gain is unavailable
  - optionally use hardware mixer to apply replay gain
  - added mode "auto"
  - parse replay gain from APE tags
* log unused/unknown block parameters
* removed the deprecated "error_file" option
* save state when stopped
* renamed option "--stdout" to "--stderr"
* removed options --create-db and --no-create-db
* state_file: save only if something has changed
* database: eliminated maximum line length
* log: redirect stdout/stderr to /dev/null if syslog is used
* set the close-on-exec flag on all file descriptors
* pcm_volume, pcm_mix: implemented 32 bit support
* support packed 24 bit samples
* CUE sheet support
* support for MixRamp tags
* obey $(sysconfdir) for default mpd.conf location
* build with large file support by default
* added test suite ("make check")
* require GLib 2.12
* added libwrap support
* make single mode 'sticky'


ver 0.15.17 (2011/??/??)
* encoder:
  - vorbis: reset the Ogg stream after flush
* decoders:
  - vorbis: fix tremor support


ver 0.15.16 (2011/03/13)
* output:
  - ao: initialize the ao_sample_format struct
  - jack: fix crash with mono playback
* encoders:
  - lame: explicitly configure the output sample rate
* update: log all file permission problems


ver 0.15.15 (2010/11/08)
* input:
  - rewind: fix assertion failure
* output:
  - shout: artist comes first in stream title


ver 0.15.14 (2010/11/06)
* player_thread: fix assertion failure due to wrong music pipe on seek
* output_thread: fix assertion failure due to race condition in OPEN
* input:
  - rewind: fix double free bug
* decoders:
  - mp4ff, ffmpeg: add extension ".m4b" (audio book)


ver 0.15.13 (2010/10/10)
* output_thread: fix race condition after CANCEL command
* output:
  - httpd: fix random data in stream title
  - httpd: MIME type audio/ogg for Ogg Vorbis
* input:
  - rewind: update MIME not only once
  - rewind: enable for MMS


ver 0.15.12 (2010/07/20)
* input:
  - curl: remove assertion after curl_multi_fdset()
* tags:
  - rva2: set "gain", not "peak"
* decoders:
  - wildmidi: support version 0.2.3


ver 0.15.11 (2010/06/14)
* tags:
  - ape: support album artist
* decoders:
  - mp4ff: support tags "album artist", "albumartist", "band"
  - mikmod: fix memory leak
  - vorbis: handle uri==NULL
  - ffmpeg: fix memory leak
  - ffmpeg: free AVFormatContext on error
  - ffmpeg: read more metadata
  - ffmpeg: fix libavformat 0.6 by using av_open_input_stream()
* playlist: emit IDLE_OPTIONS when resetting single mode
* listen: make get_remote_uid() work on BSD


ver 0.15.10 (2010/05/30)
* input:
  - mms: fix memory leak in error handler
  - mms: initialize the "eof" attribute
* decoders:
  - mad: properly calculate ID3 size without libid3tag


ver 0.15.9 (2010/03/21)
* decoders:
  - mad: fix crash when seeking at end of song
  - mpcdec: fix negative shift on fixed-point samples
  - mpcdec: fix replay gain formula with v8
* playlist: fix single+repeat in random mode
* player: postpone song tags during cross-fade


ver 0.15.8 (2010/01/17)
* input:
  - curl: allow rewinding with Icy-Metadata
* decoders:
  - ffmpeg, flac, vorbis: added more flac/vorbis MIME types
  - ffmpeg: enabled libavformat's file name extension detection
* dbUtils: return empty tag value only if no value was found
* decoder_thread: fix CUE track playback
* queue: don't repeat current song in consume mode


ver 0.15.7 (2009/12/27)
* archive:
  - close archive when stream is closed
  - iso, zip: fixed memory leak in destructor
* input:
  - file: don't fall back to parent directory
  - archive: fixed memory leak in error handler
* tags:
  - id3: fix ID3v1 charset conversion
* decoders:
  - eliminate jitter after seek failure
  - ffmpeg: don't try to force stereo
  - wavpack: allow fine-grained seeking
* mixer: explicitly close all mixers on shutdown
* mapper: fix memory leak when playlist_directory is not set
* mapper: apply filesystem_charset to playlists
* command: verify playlist name in the "rm" command
* database: return multiple tag values per song


ver 0.15.6 (2009/11/18)
* input:
  - lastfm: fixed variable name in GLib<2.16 code path
  - input/mms: require libmms 0.4
* archive:
  - zzip: require libzzip 0.13
* tags:
  - id3: allow 4 MB RIFF/AIFF tags
* decoders:
  - ffmpeg: convert metadata
  - ffmpeg: align the output buffer
  - oggflac: rewind stream after FLAC detection
  - flac: fixed CUE seeking range check
  - flac: fixed NULL pointer dereference in CUE code
* output_thread: check again if output is open on PAUSE
* update: delete ignored symlinks from database
* database: increased maximum line length to 32 kB
* sticker: added fallback for sqlite3_prepare_v2()


ver 0.15.5 (2009/10/18)
* input:
  - curl: don't abort if a packet has only metadata
  - curl: fixed endless loop during buffering
* tags:
  - riff, aiff: fixed "limited range" gcc warning
* decoders:
  - flac: fixed two memory leaks in the CUE tag loader
* decoder_thread: change the fallback decoder name to "mad"
* output_thread: check again if output is open on CANCEL
* update: fixed memory leak during container scan


ver 0.15.4 (2009/10/03)
* decoders:
  - vorbis: revert "faster tag scanning with ov_test_callback()"
  - faad: skip assertion failure on large ID3 tags
  - ffmpeg: use the "artist" tag if "author" is not present
* output:
  - osx: fix the OS X 10.6 build


ver 0.15.3 (2009/08/29)
* decoders:
  - vorbis: faster tag scanning with ov_test_callback()
* output:
  - fix stuttering due to uninitialized variable
* update: don't re-read unchanged container files


ver 0.15.2 (2009/08/15)
* tags:
  - ape: check the tag size (fixes integer underflow)
  - ape: added protection against large memory allocations
* decoders:
  - mad: skip ID3 frames when libid3tag is disabled
  - flac: parse all replaygain tags
  - flac: don't allocate cuesheet twice (memleak)
* output:
  - shout: fixed stuck pause bug
  - shout: minimize the unpause latency
* update: free empty path string (memleak)
* update: free temporary string in container scan (memleak)
* directory: free empty directories after removing them (memleak)


ver 0.15.1 (2009/07/15)
* decoders:
  - flac: fix assertion failure in tag_free() call
* output:
  - httpd: include sys/types.h (fixes Mac OS X)
* commands:
  - don't resume playback when stopping during pause
* database: fixed NULL pointer dereference after charset change
* log: fix double free() bug during shutdown


ver 0.15 (2009/06/23)
* input:
  - parse Icy-Metadata
  - added support for the MMS protocol
  - hide HTTP password in playlist
  - lastfm: new input plugin for last.fm radio (experimental and incomplete!)
  - curl: moved proxy settings to "input" block
* tags:
  - support the "album artist" tag
  - support MusicBrainz tags
  - parse RVA2 tags in mp3 files
  - parse ID3 tags in AIFF/RIFF/WAV files
  - ffmpeg: support new metadata API
  - ffmpeg: added support for the tags comment, genre, year
* decoders:
  - audiofile: streaming support added
  - audiofile: added 24 bit support
  - modplug: another MOD plugin, based on libmodplug
  - mikmod disabled by default, due to severe security issues in libmikmod
  - sidplay: new decoder plugin for C64 SID (using libsidplay2)
  - fluidsynth: new decoder plugin for MIDI files (using libfluidsynth,
    experimental due to shortcomings in libfluidsynth)
  - wildmidi: another decoder plugin for MIDI files (using libwildmidi)
  - flac: parse stream tags
  - mpcdec: support the new libmpcdec SV8 API
  - added configuration option to disable decoder plugins
  - flac: support embedded cuesheets
  - ffmpeg: updated list of supported formats
* audio outputs:
  - added option to disable audio outputs by default
  - wait 10 seconds before reopening after play failure
  - shout: enlarged buffer size to 32 kB
  - null: allow disabling synchronization
  - mvp: fall back to stereo
  - mvp: fall back to 16 bit audio samples
  - mvp: check for reopen errors
  - mvp: fixed default device detection
  - pipe: new audio output plugin which runs a command
  - alsa: better period_time default value for high sample rates
  - solaris: new audio output plugin for Solaris /dev/audio
  - httpd: new audio output plugin for web based streaming, similar to icecast
     but built in.
* commands:
  - "playlistinfo" and "move" supports a range now
  - added "sticker database", command "sticker", which allows clients
     to implement features like "song rating"
  - added "consume" command which removes a song after play
  - added "single" command, if activated, stops playback after current song or
     repeats the song if "repeat" is active.
* mixers:
  - rewritten mixer code to support multiple mixers
  - new pulseaudio mixer
  - alsa: new mixer_index option supports choosing between multiple
    identically-named controls on a device.
* Add audio archive extraction support:
  - bzip2
  - iso9660
  - zip
* the option "error_file" was removed, all messages are logged into
   "log_file"
* support logging to syslog
* fall back to XDG music directory if no music_directory is configured
* failure to read the state file is non-fatal
* --create-db starts the MPD daemon instead of exiting
* playlist_directory and music_directory are optional
* playlist: recalculate the queued song after random is toggled
* playlist: don't unpause on delete
* pause when all audio outputs fail to play
* daemon: ignore "user" setting if already running as that user
* listen: fix broken client IP addresses in log
* listen: bind failure on secondary address is non-fatal
* 24/32 bit audio support
* print available protocols in --version
* fill buffer after seeking
* choose the fallback resampler at runtime
* steps taken towards win32 compatibility
* require glib 2.6 or greater
* built-in documentation using doxygen and docbook


ver 0.14.2 (2009/02/13)
* configure.ac:
  - define HAVE_FFMPEG after all checks
* decoders:
  - ffmpeg: added support for the tags comment, genre, year
  - ffmpeg: don't warn of empty packet output
  - ffmpeg: check if the time stamp is valid
  - ffmpeg: fixed seek integer overflow
  - ffmpeg: enable WAV streaming
  - ffmpeg: added TTA support
  - wavpack: pass NULL if the .wvc file fails to open
  - mikmod: call MikMod_Exit() only in the finish() method
  - aac: fix stream metadata
* audio outputs:
  - jack: allocate ring buffers before connecting
  - jack: clear "shutdown" flag on reconnect
  - jack: reduced sleep time to 1ms
  - shout: fixed memory leak in the mp3 encoder
  - shout: switch to blocking mode
  - shout: use libshout's synchronization
  - shout: don't postpone metadata
  - shout: clear buffer before calling the encoder
* mapper: remove trailing slashes from music_directory
* player: set player error when output device fails
* update: recursively purge deleted directories
* update: free deleted subdirectories

ver 0.14.1 (2009/01/17)
* decoders:
  - mp4: support the writer/composer tag
  - id3: strip leading and trailing whitespace from ID3 tags
  - oggvorbis: fix tremor support
  - oggvorbis: disable seeking on remote files
* audio outputs:
  - jack: allocate default port names (fixes a crash)
* update:
  - refresh stats after update
  - save the database even if it is empty
* input_curl:
  - use select() to eliminate busy loop during connect
  - honour http_proxy_* config directives
  - fix assertion failure on "connection refused"
  - fix assertion failure with empty HTTP responses
* corrected the sample calculation in the fallback resampler
* log: automatically append newline
* fix setenv() conflict on Solaris
* configure.ac: check for pkg-config before using it
* fix minor memory leak in decoder_tag()
* fix cross-fading bug: it used to play some chunks of the new song twice
* playlist
  - fix assertion failure during playlist load
  - implement Fisher-Yates shuffle properly
  - safely search the playlist for deleted song
* use custom PRNG for volume dithering (speedup)
* detect libid3tag without pkg-config

ver 0.14 (2008/12/25)
* audio outputs:
  - wait 10 seconds before reopening a failed device
  - fifo: new plugin
  - null: new plugin
  - shout: block while trying to connect instead of failing
  - shout: new timeout parameter
  - shout: support mp3 encoding and the shoutcast protocol
  - shout: send silence during pause, so clients don't get disconnected
* decoders:
  - ffmpeg: new plugin
  - wavpack: new plugin
  - aac: stream support added
  - mod: disabled by default due to critical bugs in all libmikmod versions
* commands:
  - "addid" takes optional second argument to specify position
  - "idle" notifies the client when a notable change occurs
* Zeroconf support using Bonjour
* New zeroconf_enabled option so that Zeroconf support can be disabled
* Stop the player/decode processes when not playing to allow the CPU to sleep
* Fix a bug where closing an ALSA dmix device could cause MPD to hang
* Support for reading ReplayGain from LAME tags on MP3s
* MPD is now threaded, which greatly improves performance and stability
* memory usage reduced by merging duplicate tags in the database
* support connecting via unix domain socket
* allow authenticated local users to add any local file to the playlist
* 24 bit audio support
* optimized PCM conversions and dithering
* much code has been replaced by using GLib
* the HTTP client has been replaced with libcurl
* symbolic links in the music directory can be disabled; the default
  is to ignore symlinks pointing outside the music directory

ver 0.13.0 (2007/5/28)
* New JACK audio output
* Support for "file" as an alternative to "filename" in search, find, and list
* FLAC 1.1.3 API support
* New playlistadd command for adding to stored playlists
* New playlistclear command for clearing stored playlists
* Fix a bug where "find any" and "list <type> any" wouldn't return any results
* Make "list any" return an error instead of no results and an OK
* New gapless_mp3_playback option to disable gapless MP3 playback
* Support for seeking HTTP streams
* Zeroconf support using Avahi
* libsamplerate support for high quality audio resampling
* ID3v2 "Original Artist/Performer" tag support
* New playlistsearch command for searching the playlist (similar to "search")
* New playlistfind command for finding songs in the playlist (similar to "find")
* libmikmod 3.2.0 beta support
* New tagtypes command for retrieving a list of available tag types
* Fix a bug where no ACK was returned if loading a playlist failed
* Fix a bug where db_update in stats would be 0 after initial database creation
* New count command for getting stats on found songs (similar to "find")
* New playlistmove command for moving songs in stored playlists
* New playlistdelete command for deleting songs from stored playlists
* New rename command for renaming stored playlists
* Increased default buffer_before_play from 0% to 10% to prevent skipping
* Lots of bug fixes, cleaned up code, and performance improvements

ver 0.12.2 (2007/3/20)
* Fix a bug where clients could cause MPD to segfault

ver 0.12.1 (2006/10/10)
* Fix segfault when scanning an MP3 that has a Xing tag with 0 frames
* Fix segfault when there's no audio output specified and one can't be detected
* Fix handling of escaping in quotes
* Allow a quality of -1 to be specified for shout outputs
* A few minor cleanups

ver 0.12.0 (2006/9/22)
* New audio output code which supports:
  * A plugin-like architecture
  * Non-libao ("native") outputs:
    * ALSA
    * OSS
    * OS X
    * Media MVP
    * PulseAudio
    * Shout (Icecast or Shoutcast)
  * Playing through multiple outputs at once
  * Enabling/disabling outputs while MPD is running
  * Saving output state (enabled/disabled) to the state_file
* OggFLAC support
* Musepack support
* Gapless MP3 playback
* MP3 ReplayGain support (using ID3v2 tags only)
* Support for MP2 files if MP3 support is enabled
* Composer, Performer, Comment, and Disc metadata support
* New outputs command for listing available audio outputs
* New enableoutput and disableoutput commands for enabling/disabling outputs
* New plchangesposid command for a stripped down version of plchanges
* New addid command for adding to the playlist and returning a song ID
* New commands and notcommands commands for checking available commands
* Can now specify any supported metadata type or "any" in search, find, and list
* New volume_normalization parameter for enabling Audio Compress normalization
* New metadata_to_use parameter for choosing supported metadata types
* New pid_file parameter for saving the MPD process ID to the specified file
* The db_file parameter is now required
* The port parameter is now optional (defaults to 6600)
* Can specify bind_to_address multiple times
* New --kill argument for killing MPD if pid_file is specified
* Removed --update-db argument (use the update function in your client instead)
* New mpdconf.example
* New mpd.conf man page 
* Removed bundled libmad and libid3tag
* Lots of bug fixes, cleaned up code, and performance improvements

ver 0.11.5 (2004/11/1)
1) New id3v1_encoding config option to configure the id3v1 tag encoding (patch
from dottedmag)
2) Strip '\r' from m3u playlists (thank you windows)
3) Use random() instead of rand() for playlist randomizing
4) Fix a bug trying skipping some commented lines in m3u playlist files
5) Fix a bug when fetching metadata from streams that may cause certain
weirdnesses
6) Fix a bug where replaygain preamp was used on files w/o replaygain tags
7) Fix a busy loop when trying to prebuffer a nonexistant or missing stream
8) Fix a bug in forgetting to remove leading ' ' in content-type for http
streams
9) Check for ice-name in http headers
10) Be sure the strip all '\n' chars in tags
11) Set $HOME env variable when setuid'ing, this should fix the /root/.mcop
errors triggered by arts/libao

ver 0.11.4 (2004/7/26)
1) Fixed a segfault when decoding mp3's with corrupt id3v2 tags
2) Fixed a memory leak when encountering id3v2 tags in mp3 decoder

ver 0.11.3 (2004/7/21)
1) Add support for http authentication for streams
2) Added replaygain pre-amp support
3) Better error handling for fread() in inputStream_file
4) Fixed a bug so that when a freeAllInterfaces is called, it sets
max_interface_connections to 0.  This prevents potential segfaults and other
nastiness for forked processes, like the player and update-er (do to
interfacePrintWithFD()).
5) Allow blockingWrite() to handle errors more gracefully (for example, if the
disc is full, and thus the write() fails or can't be completed, we just skip
this write() and continue, instead of getting stuck in an infinite loop until
the write() becomes successful)
6) Updated mpdconf.example from sbh/avuton
7) If "user" is specified, then convert ~ in paths to the user's home path
specified by "user" config paramter (not the actual current user running mpd).

ver 0.11.2 (2004/7/5) 
1) Work around in computing total time for mp3's whose first valid mpeg frame is
not layer III
2) Fix mp3 and mp4 decoders when seeking past the end of the file
3) Fix replaygain for flac and vorbis
4) Fix memory leaks in flac decoder (from normalperson)
5) Fix Several other bugs in playlist.c and directory.c (from normalperson)

ver 0.11.1 (2004/6/24)
1) Fix a bug that caused "popping" at the beginning of mp3's
2) Fix playlistid command
3) Fix move commands so they don't mess up the song id's
4) Added support for HTTP Proxy
5) Detect and skip recursive links in the music directory
6) Fix addPathToDB() so updating on a specific path doesn't exist correctly adds
the parent directories to the DB

ver 0.11.0 (2004/6/18)
1) Support for playing mp3 and Ogg Vorbis streams
2) Non-blocking Update
3) Replaygain support for Ogg Vorbis and FLAC (by Eric Moore aka AliasMrJones)
4) audio_output_format option that allows for all audio output to be converted
to a format compatible with any sound card
5) Own routines for to always support UTF-8 <-> ISO-8859-1 conversion
6) Added "Id" and "Pos" metadata for songs in playlist
7) Added commands: plchanges, currentsong, playid, seekid, playlistid, moveid,
swapid, deleteid
8) UTF-8 validation of all tags
9) Update specific files/directories (for fast, incremental updating)
10) Added ACK error codes
11) Mod file support
12) Added command_list_ok_begin
13) Play after stop resumes from last position in the playlist
14) Play while pause resumes playback
15) Better signal handling by mackstann
16) Cleanup decoder interface (now called InputPlugins)
17) --create-db no long starts the daemon
18) --no-daemon outputs to log files
19) --stdout sends output to stdout/stderr
20) Default port is now 6600
21) Lots of other cleanups and Bugfixes

ver 0.10.4 (2004/5/26)
1) Fix configure problems on OpenBSD with langinfo and iconv
2) Fix an infinte loop when writing to an interface and it has expired
3) Fix a segfault in decoding flac's
4) Ingore CRC stuff in mp3's since some encoders did not compute the CRC
correctly
5) Fix a segfault in processing faulty mp4 metadata

ver 0.10.3 (2004/4/2)
1) Fix a segfault when a blanck line is sent from a client
2) Fix for loading playlists on platforms where char is unsigned
3) When pausing, release audio device after we say pause is successful (this
makes pause appear to not lag)
4) When returning errors for unknown types by player, be sure to copy the
filename
5) add --disable-alsa for disabling alsa mixer support
6) Use select() for a portable usleep()
7) For alsa mixer, default to "Master' element, not first element

ver 0.10.2 (2004/3/25)
1) Add suport for AAC
2) Substitute '\n' with ' ' in tag info
3) Remove empty directories from db
4) Resume from current position in song when using state file
5) Pause now closes the music device, and reopens it on resuming
6) Fix unnecessary big endian byte swapping
7) If locale is "C" or "POSIX", then use ISO-8859-1 as the fs charset
8) Fix a bug where alsa mixer wasn't detecting volume changes
9) For alsa and software mixer, show volume to be the same as it was set (even
if its not the exact volume)
10) Report bitrate for wave files
11) Compute song length of CBR mp3's more accurately

ver 0.10.1 (2004/3/7)
1) Check to see if we need to add "-lm" when linking mpd
2) Fix issues with skipping bad frames in an mp3 (this way we get the correct
samplerate and such)
3) Fix crossfading bug with ogg's
4) Updated libmad and libid3tag included w/ source to 0.15.1b

ver 0.10.0 (2004/3/3)
1) Use UTF-8 for all client communications
2) Crossfading support
3) Password Authentication (all in plaintext)
4) Software mixer
5) Buffer Size is configurable
6) Reduced Memory consumption (use directory tree for search and find)
7) Bitrate support for Flac
8) setvol command (deprecates volume command)
9) add command takes directories
10) Path's in config file now work with ~
11) Add samplerate,bits, and channels to status
12) Reenable playTime in stats display
13) Fix a segfault when doing: add ""
14) Fix a segfault with flac vorbis comments simply being "="
15) Fix a segfault/bug in queueNextSong with repeat+random
16) Fix a bug, where one process may segfault, and cause more processes to spawn
w/o killing ones that lost their parent.
17) Fix a bug when the OSS device was unable to fetch the current volume,
it would close the device (when it maybe previously closed by the exact same
code)
18) command.c cleanup by mackstann
19) directory.c and command.c cleanup by tw-nym

ver 0.9.4 (2004/1/21)
1) Fix a bug where updated tag info wasn't being detected
2) Set the default audio write size to 1024 bytes (should decrease cpu load a
bit on some machines).
3) Make audio write size configurable via "audio_write_size" config option
4) Tweak output buffer size for connections by detecting the kernel output
buffer size.

ver 0.9.3 (2003/10/31)
1) Store total time/length of songs in db and display in *info commands
2) Display instantaneous bitrate in status command
3) Add Wave Support using libaudiofile (Patch from normalperson)
4) Command code cleanup (Patch from tw-nym)
5) Optimize listing of playlists (10-100x faster)
6) Optimize interface output (write in 4kB chunks instead of on every '\n')
7) Fix bug that prevented rm command from working
8) Fix bug where deleting current song skips the next song
9) Use iconv to convert vorbis comments from UTF-8 to Latin1

ver 0.9.2 (2003/10/6)
1) Fix FreeBSD Compilation Problems
2) Fix bug in move command
3) Add mixer_control options to configure which mixer control/device mpd
controls
4) Randomize on play -1
5) Fix a bug in toggling repeat off and at the end of the playlist

ver 0.9.1 (2003/9/30)
1) Fix a statement in the middle of declarations in listen.c, causes error for
gcc 2.7

ver 0.9.0 (2003/9/30)
1) Random play mode
2) Alsa Mixer Support
3) Save and Restore "state"
4) Default config file locations (.mpdconf and /etc/mpd.conf)
5) Make db file locations configurable
6) Move songs around in the playlist
7) Gapless playback
8) Use Xing tags for mp3's
9) Remove stop_on_error
10) Seeking support
11) Playlists can be loaded and deleted from subdirectories
12) Complete rewrite of player layer (fork()'s only once, opens and closes
audio device as needed).
13) Eliminate use and dependence of SIGIO
14) IPv6 support
15) Solaris compilations fixes
16) Support for different log levels
17) Timestamps for log entries
18) "user" config parameter for setuid (patch from Nagilum)
19) Other misc features and bug fixes

ver 0.8.7 (2003/9/3)
1) Fix a memory leak.  When closing a interface, was called close() on the fd
instead of calling fclose() on the fp that was opened with fdopen().

ver 0.8.6 (2003/8/25)
1) Fix a memory leak when a buffered existed, and a connection was unexpectedly
closed, and i wasn't free'ing the buffer apropriatly.

ver 0.8.5 (2003/8/17)
1) Fix a bug where an extra end of line is returned when attempting to play a
non existing file.  This causes parsing errors for clients.

ver 0.8.4 (2003/8/13)
1) Fix a bug where garbage is returned with errors in "list" command

ver 0.8.3 (2003/8/12) 
1) Fix a compilation error on older linux systems
2) Fix a bug in searching by title
3) Add "list" command
4) Add config options for specifying libao driver/plugin and options
5) Add config option to specify which address to bind to
6) Add support for loading and saving absolute pathnames in saved playlists
7) Playlist no longer creates duplicate entries for song data (more me
efficient)
8) Songs deleted from the db are now removed for the playlist as well

ver 0.8.2 (2003/7/22)
1) Increased the connection que for listen() from 0 to 5
2) Cleanup configure makefiles so that mpd uses MPD_LIBS and MPD_CFLAGS
rather than LIBS and CFLAGS
3) Put a cap on the number of commands per command list
4) Put a cap on the maximum number of buffered output lines
5) Get rid of TIME_WAIT/EADDRINUSE socket problem
6) Use asynchronious IO (i.e. trigger SIGIO instead so we can sleep in
select() calls longer)

ver 0.8.1 (2003/7/11)
1) FreeBSD fixes
2) Fix for rare segfault when updating
3) Fix bug where client was being hungup on when done playing current song
4) Fix bug when playing flac's where it incorrectly reports an error
5) Make stop playlist on error configurable
6) Configure checks for installed libmad and libid3tag and uses those if found
7) Use buffer->finished in *_decode's instead of depending on catching signals

ver 0.8.0 (2003/7/6)
1) Flac support
2) Make playlist max length configurable
3) New backward compatible status (backward compatible for 0.8.0 on)
4) listall command now can take a directory as an argument
5) Buffer rewritten to use shared memory instead of sockets
6) Playlist adding done using db
7) Add sort to list, and use binary search for finding
8) New "stats" command
9) Command list (for faster adding of large batches of files)
10) Add buffered chunks before play
11) Useful error reporting to clients (part of status command)
12) Use libid3tag for reading id3 tags (more stable)
13) Non-blocking output to clients
14) Fix bug when removing items from directory
15) Fix bug when playing mono mp3's
16) Fix bug when attempting to delete files when using samba
17) Lots of other bug fixes I can't remember

ver 0.7.0 (2003/6/20)
1) use mad instead of mpg123 for mp3 decoding
2) volume support
3) repeate playlist support
4) use autoconf/automake (i.e. "configure")
5) configurable max connections

ver 0.6.2 (2003/6/11)
1) Buffer support for ogg
2) new config file options: "connection_timeout" and "mpg123_ignore_junk"
3) new commands: "next", "previous", and "listall"
Thanks to Niklas Hofer for "next" and "previous" patches!
4) Search by filename
5) bug fix for pause when playing mp3's

ver 0.6.1 (2003/5/29)
1) Add conf file support
2) Fix a bug when doing mp3stop (do wait3(NULL,WNOHANG|WUNTRACED,NULL))
3) Fix a bug when fork'ing, fflush file buffers before forking so the
child doesn't print the same stuff in the buffer.

ver 0.6.0 (2003/5/25)
1) Add ogg vorbis support
2) Fix two bugs relating to tables, one for search by title, and one where we
freed the tables before directories, causing a segfault
3) The info command has been removed.

ver 0.5.0-0.5.2
Initial release(s).  Support for MP3 via mpg123<|MERGE_RESOLUTION|>--- conflicted
+++ resolved
@@ -1,9 +1,11 @@
-<<<<<<< HEAD
 ver 0.19.4 (not yet released)
 * protocol
   - workaround for buggy clients that send "add /"
 * decoder
+  - ffmpeg: support opus
   - opus: add MIME types audio/ogg and application/ogg
+* fix crash on failed filename charset conversion
+* fix local socket detection from uid=0 (root)
 
 ver 0.19.3 (2014/11/11)
 * protocol
@@ -126,13 +128,12 @@
 * ARM NEON optimizations
 * install systemd unit for socket activation
 * Android port
-=======
+
 ver 0.18.18 (2014/11/18)
 * decoder
   - ffmpeg: support opus
 * fix crash on failed filename charset conversion
 * fix local socket detection from uid=0 (root)
->>>>>>> 7aa21045
 
 ver 0.18.17 (2014/11/02)
 * playlist
